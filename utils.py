import os
from typing import List
import numpy as np
import cv2
import functools
from abc import ABC, abstractmethod
from shapely.geometry import Polygon, MultiPoint
from PIL import Image
import tqdm
import requests
import sys
import hashlib
import tempfile
import re
import torch
import shutil
import filecmp

try:
  	functools.cached_property
except AttributeError: # Supports Python versions below 3.8
	from backports.cached_property import cached_property
	functools.cached_property = cached_property


def get_digest(file_path: str) -> str:
	h = hashlib.sha256()
	BUF_SIZE = 65536 

	with open(file_path, 'rb') as file:
		while True:
			# Reading is buffered, so we can read smaller chunks.
			chunk = file.read(BUF_SIZE)
			if not chunk:
				break
			h.update(chunk)
	return h.hexdigest()

def get_filename_from_url(url: str, default: str = '') -> str:
	m = re.search(r'/([^/?]+)[^/]*$', url)
	if m:
		return m.group(1)
	return default

def download_url_with_progressbar(url: str, path: str):
	if os.path.basename(path) in ('.', '') or os.path.isdir(path):
		new_filename = get_filename_from_url(url)
		if not new_filename:
			raise Exception('Could not determine filename')
		path = os.path.join(path, new_filename)
	headers = {}
	downloaded_size = 0
	# TODO: Implement partial downloads
	if os.path.isfile(path):
		downloaded_size = os.path.getsize(path)
		headers['Range'] = 'bytes=%d-' % downloaded_size

	r = requests.get(url, stream=True, allow_redirects=True, headers=headers)
	if downloaded_size and r.headers.get('Accept-Ranges') != 'bytes':
		print('Error: Webserver does not support partial downloads. Restarting from the beginning!')
		r = requests.get(url, stream=True, allow_redirects=True)
		downloaded_size = 0
	total = int(r.headers.get('content-length', 0))
	chunk_size = 1024

	if r.ok:
		with tqdm.tqdm(
			desc=os.path.basename(path),
			initial=downloaded_size,
			total=total,
			unit='iB',
			unit_scale=True,
			unit_divisor=chunk_size,
		) as bar:
			with open(path, 'ab' if downloaded_size else 'wb') as f:
				is_tty = sys.stdout.isatty()
				downloaded_chunks = 0
				for data in r.iter_content(chunk_size=chunk_size):
					size = f.write(data)
					bar.update(size)

					# Fallback for non TTYs so output still shown
					downloaded_chunks += 1
					if not is_tty and downloaded_chunks % 1000 == 0:
						print(bar)
	else:
		raise Exception(f'Couldn\'t resolve url: "{url}" (Error: {r.status_code})')

def prompt_yes_no(query: str, default: bool = None) -> bool:
	s = '%s (%s/%s): ' % (query, 'Y' if default == True else 'y', 'N' if default == False else 'n')
	while True:
		inp = input(s).lower()
		if inp in ('yes', 'y'):
			return True
		elif inp in ('no', 'n'):
			return False
		elif default != None:
			return default
		if inp:
			print('Error: Could not parse input')

MODULE_PATH = os.path.dirname(os.path.realpath(__file__))

class ModelVerificationException(Exception):
	pass

class ModelWrapper(ABC):
	_MODEL_DIR = os.path.join(MODULE_PATH, 'models')
	_MODEL_MAPPING = {}

	def __init__(self):
		os.makedirs(self._MODEL_DIR, exist_ok=True)
		self._check_for_malformed_model_mapping()
		self._downloaded = self._check_downloaded()
		self._loaded = False

	def is_loaded(self) -> bool:
		return self._loaded

	def is_downloaded(self) -> bool:
		return self._downloaded

	def _get_file_path(self, relative_path: str) -> str:
		return os.path.join(self._MODEL_DIR, relative_path)

	def _get_used_gpu_memory(self) -> bool:
		"""
		Gets the total amount of GPU memory used by model (Can be used in the future
		to determine whether a model should be loaded into vram or ram or automatically choose a model size).
		TODO: Use together with `--use-cuda-limited` flag to enforce stricter memory checks
		"""
		return torch.cuda.mem_get_info()

	def _check_for_malformed_model_mapping(self):
		for map_key, map in self._MODEL_MAPPING.items():
			if 'url' not in map and not re.search(r'^https?://', map['url']):
				raise Exception(f'{self.__class__.__name__} ({map_key}): Invalid _MODEL_MAPPING. Missing url property.')
			if 'file' not in map and 'archive-files' not in map:
				map['file'] = '.'
			elif 'file' in map and 'archive-files' in map:
				raise Exception(f'{self.__class__.__name__} ({map_key}): Invalid _MODEL_MAPPING. Properties file and archive-files are mutually exclusive.')

	async def _download_file(self, url: str, path: str):
		print(f' -- Downloading {url}:')
		download_url_with_progressbar(url, path)

	async def _verify_file(self, sha256_pre_calculated: str, path: str):
		print(f' -- Verifying: "{path}"')
		sha256_calculated = get_digest(path)

		if sha256_calculated.capitalize() != sha256_pre_calculated.capitalize():
			self._on_verify_failure(sha256_calculated.upper(), sha256_pre_calculated.upper())
		else:
			print(' -- Verifying: OK!')

	def _on_verify_failure(self, sha256_calculated: str, sha256_pre_calculated: str):
		print(f' -- Mismatch between downloaded and created hash: "{sha256_calculated}" <-> "{sha256_pre_calculated}"')
		raise ModelVerificationException()

	@functools.cached_property
	def _temp_working_directory(self):
		p = os.path.join(tempfile.gettempdir(), 'manga-image-translator', self.__class__.__name__.lower())
		os.makedirs(p, exist_ok=True)
		return p

	async def download(self, force=False):
		'''
		Downloads required models.
		'''
		if force or not self.is_downloaded():
			while True:
				try:
					await self._download()
					self._downloaded = True
					break
				except ModelVerificationException:
					if not prompt_yes_no('Failed to verify signature. Do you want to restart the download?', default=True):
						print('Aborting.')
						raise KeyboardInterrupt

	async def _download(self):
		'''
		Downloads models as defined in `_MODEL_MAPPING`. Can be overwritten (together
		with `_check_downloaded`) to implement unconventional download logic.
		'''
		print('\nDownloading models')
		for map_key, map in self._MODEL_MAPPING.items():
			if self._check_downloaded_map(map_key):
				print(f' -- Skipping {map_key} as it\'s already downloaded')
				continue

			is_archive = 'archive-files' in map
			if is_archive:
				download_path = os.path.join(self._temp_working_directory, map_key, '')
			else:
				download_path = self._get_file_path(map['file'])
			if not os.path.basename(download_path):
				os.makedirs(download_path, exist_ok=True)
			if os.path.basename(download_path) in ('', '.'):
				download_path = os.path.join(download_path, get_filename_from_url(map['url'], map_key))
			if not is_archive:
				download_path += '.part'

			print(f'\n -- Downloading: "{map["url"]}"')

			if 'hash' in map:
				downloaded = False
				if os.path.isfile(download_path):
					try:
						print(' -- Found existing file')
<<<<<<< HEAD
						await self._verify_file(download_path, map['hash'])
=======
						await self._verify_file(map['hash'], temporary_download_path)
>>>>>>> 208ebd7f
						downloaded = True
					except ModelVerificationException:
						print(' -- Resuming interrupted download')
				if not downloaded:
<<<<<<< HEAD
					await self._download_and_verify_file(map['url'], download_path, map['hash'])
=======
					await self._download_file(map['url'], temporary_download_path)
					await self._verify_file(map['hash'], temporary_download_path)
>>>>>>> 208ebd7f
			else:
				await self._download_file(map['url'], download_path)

			if download_path.endswith('.part'):
				p = download_path[:len(download_path)-5]
				shutil.move(download_path, p)
				download_path = p

			if is_archive:
				extracted_path = os.path.join(os.path.dirname(download_path), 'extracted')
				shutil.unpack_archive(download_path, extracted_path)

				def get_real_archive_files():
					archive_files = []
					for root, dirs, files in os.walk(extracted_path):
						for name in files:
							file_path = os.path.join(root, name)
							archive_files.append(file_path)
					return archive_files

				for orig, dest in map['archive-files'].items():
					p1 = os.path.join(extracted_path, orig)
					if os.path.exists(p1):
						p2 = self._get_file_path(dest)
						if os.path.basename(p2) in ('', '.'):
							p2 = os.path.join(p2, os.path.basename(p1))
						if os.path.isfile(p2):
							if filecmp.cmp(p1, p2):
								continue
							raise Exception(f'{self.__class__.__name__} ({map_key}): Invalid _MODEL_MAPPING. File "{orig}" already exists at "{dest}".')
						os.makedirs(os.path.dirname(p2), exist_ok=True)
						shutil.move(p1, p2)
					else:
						raise Exception(f'{self.__class__.__name__} ({map_key}): Invalid _MODEL_MAPPING. File "{orig}" does not exist within archive.' +
										 '\nAvailable files:\n%s' % '\n'.join(get_real_archive_files()))
				if len(map['archive-files']) == 0:
					raise Exception(f'{self.__class__.__name__} ({map_key}): Invalid _MODEL_MAPPING. No archive files specified.' +
									 '\nAvailable files:\n%s' % '\n'.join(get_real_archive_files()))
			print()

	def _check_downloaded(self) -> bool:
		'''
		Scans filesystem for required files as defined in `_MODEL_MAPPING`.
		Returns `False` if files should be redownloaded.
		'''
		for map_key in self._MODEL_MAPPING:
			if not self._check_downloaded_map(map_key):
				return False
		return True

	def _check_downloaded_map(self, map_key: str) -> str:
		map = self._MODEL_MAPPING[map_key]
		if 'file' in map:
			path = map['file']
			if os.path.basename(path) in ('.', ''):
				path = os.path.join(path, get_filename_from_url(map['url'], map_key))
			if not os.path.exists(self._get_file_path(path)):
				return False
		elif 'archive-files' in map:
			for original_path, moved_path in map['archive-files'].items():
				if os.path.basename(moved_path) in ('.', ''):
					moved_path = os.path.join(moved_path, os.path.basename(original_path))
				if not os.path.exists(self._get_file_path(moved_path)):
					return False
		return True

	async def reload(self, device: str, *args, **kwargs):
		await self.unload()
		await self.load(*args, **kwargs, device=device)

	async def load(self, device: str, *args, **kwargs):
		'''
		Loads models into memory. Has to be called before `forward`.
		'''
		if not self.is_downloaded():
			self.download()
		if not self.is_loaded():
			await self._load(*args, **kwargs, device=device)
			self._loaded = True

	async def unload(self):
		if self.is_loaded():
			await self._unload()
			self._loaded = False

	async def forward(self, *args, **kwargs):
		'''
		Makes a forward pass through the network.
		'''
		if not self.is_downloaded():
			await self.download()
		if not self.is_loaded():
			raise Exception(f'{self.__class__.__name__}: Tried to forward pass without having loaded the model.')
		return await self._forward(*args, **kwargs)

	@abstractmethod
	async def _load(self, device: str, *args, **kwargs):
		pass

	@abstractmethod
	async def _unload(self):
		pass

	@abstractmethod
	async def _forward(self, *args, **kwargs):
		pass


class AvgMeter():
	def __init__(self):
		self.reset()

	def reset(self):
		self.sum = 0
		self.count = 0

	def __call__(self, val = None):
		if val is not None:
			self.sum += val
			self.count += 1
		if self.count > 0:
			return self.sum / self.count
		else:
			return 0

def convert_img(img):
	if img.mode == 'RGBA':
		# from https://stackoverflow.com/questions/9166400/convert-rgba-png-to-rgb-with-pil
		img.load()  # needed for split()
		background = Image.new('RGB', img.size, (255, 255, 255))
		alpha_ch = img.split()[3]
		background.paste(img, mask = alpha_ch)  # 3 is the alpha channel
		return background, alpha_ch
	elif img.mode == 'P':
		img = img.convert('RGBA')
		img.load()  # needed for split()
		background = Image.new('RGB', img.size, (255, 255, 255))
		alpha_ch = img.split()[3]
		background.paste(img, mask = alpha_ch)  # 3 is the alpha channel
		return background, alpha_ch
	else:
		return img.convert('RGB'), None

def resize_keep_aspect(img, size):
	ratio = (float(size)/max(img.shape[0], img.shape[1]))
	new_width = round(img.shape[1] * ratio)
	new_height = round(img.shape[0] * ratio)
	return cv2.resize(img, (new_width, new_height), interpolation = cv2.INTER_LINEAR_EXACT)

def image_resize(image, width = None, height = None, inter = cv2.INTER_AREA):
	# initialize the dimensions of the image to be resized and
	# grab the image size
	dim = None
	(h, w) = image.shape[:2]

	# if both the width and height are None, then return the
	# original image
	if width is None and height is None:
		return image

	# check to see if the width is None
	if width is None:
		# calculate the ratio of the height and construct the
		# dimensions
		r = height / float(h)
		dim = (int(w * r), height)

	# otherwise, the height is None
	else:
		# calculate the ratio of the width and construct the
		# dimensions
		r = width / float(w)
		dim = (width, int(h * r))

	# resize the image
	resized = cv2.resize(image, dim, interpolation = inter)

	# return the resized image
	return resized

class BBox(object):
	def __init__(self, x: int, y: int, w: int, h: int, text: str, prob: float, fg_r: int = 0, fg_g: int = 0, fg_b: int = 0, bg_r: int = 0, bg_g: int = 0, bg_b: int = 0):
		self.x = x
		self.y = y
		self.w = w
		self.h = h
		self.text = text
		self.prob = prob
		self.fg_r = fg_r
		self.fg_g = fg_g
		self.fg_b = fg_b
		self.bg_r = bg_r
		self.bg_g = bg_g
		self.bg_b = bg_b

	def width(self):
		return self.w

	def height(self):
		return self.h

	def to_points(self):
		tl, tr, br, bl = np.array([self.x, self.y]), np.array([self.x + self.w, self.y]), np.array([self.x + self.w, self.y+ self.h]), np.array([self.x, self.y + self.h])
		return tl, tr, br, bl

class Quadrilateral(object):
	def __init__(self, pts: np.ndarray, text: str, prob: float, fg_r: int = 0, fg_g: int = 0, fg_b: int = 0, bg_r: int = 0, bg_g: int = 0, bg_b: int = 0):
		self.pts = pts
		self.text = text
		self.prob = prob
		self.fg_r = fg_r
		self.fg_g = fg_g
		self.fg_b = fg_b
		self.bg_r = bg_r
		self.bg_g = bg_g
		self.bg_b = bg_b
		self.assigned_direction = None

	@functools.cached_property
	def structure(self) -> List[np.ndarray]:
		p1 = ((self.pts[0] + self.pts[1]) / 2).astype(int)
		p2 = ((self.pts[2] + self.pts[3]) / 2).astype(int)
		p3 = ((self.pts[1] + self.pts[2]) / 2).astype(int)
		p4 = ((self.pts[3] + self.pts[0]) / 2).astype(int)
		return [p1, p2, p3, p4]

	@functools.cached_property
	def valid(self) -> bool:
		[l1a, l1b, l2a, l2b] = [a.astype(np.float32) for a in self.structure]
		v1 = l1b - l1a
		v2 = l2b - l2a
		unit_vector_1 = v1 / np.linalg.norm(v1)
		unit_vector_2 = v2 / np.linalg.norm(v2)
		dot_product = np.dot(unit_vector_1, unit_vector_2)
		angle = np.arccos(dot_product) * 180 / np.pi
		return abs(angle - 90) < 10

	@functools.cached_property
	def aspect_ratio(self) -> float:
		[l1a, l1b, l2a, l2b] = [a.astype(np.float32) for a in self.structure]
		v1 = l1b - l1a
		v2 = l2b - l2a
		return np.linalg.norm(v2) / np.linalg.norm(v1)

	@functools.cached_property
	def font_size(self) -> float:
		[l1a, l1b, l2a, l2b] = [a.astype(np.float32) for a in self.structure]
		v1 = l1b - l1a
		v2 = l2b - l2a
		return min(np.linalg.norm(v2), np.linalg.norm(v1))

	def width(self) -> int:
		return self.aabb.w

	def height(self) -> int:
		return self.aabb.h

	def clip(self, width, height):
		self.pts[:, 0] = np.clip(np.round(self.pts[:, 0]), 0, width)
		self.pts[:, 1] = np.clip(np.round(self.pts[:, 1]), 0, height)

	@functools.cached_property
	def points(self):
		ans = [a.astype(np.float32) for a in self.structure]
		return [Point(a[0], a[1]) for a in ans]

	@functools.cached_property
	def aabb(self) -> BBox:
		kq = self.pts
		max_coord = np.max(kq, axis = 0)
		min_coord = np.min(kq, axis = 0)
		return BBox(min_coord[0], min_coord[1], max_coord[0] - min_coord[0], max_coord[1] - min_coord[1], self.text, self.prob, self.fg_r, self.fg_g, self.fg_b, self.bg_r, self.bg_g, self.bg_b)

	def get_transformed_region(self, img, direction, textheight) -> np.ndarray:
		[l1a, l1b, l2a, l2b] = [a.astype(np.float32) for a in self.structure]
		v_vec = l1b - l1a
		h_vec = l2b - l2a
		ratio = np.linalg.norm(v_vec) / np.linalg.norm(h_vec)
		src_pts = self.pts.astype(np.float32)
		self.assigned_direction = direction
		if direction == 'h':
			h = int(textheight)
			w = int(round(textheight / ratio))
			dst_pts = np.array([[0, 0], [w - 1, 0], [w - 1, h - 1], [0, h - 1]]).astype(np.float32)
			M, _ = cv2.findHomography(src_pts, dst_pts, cv2.RANSAC, 5.0)
			region = cv2.warpPerspective(img, M, (w, h))
			return region
		elif direction == 'v':
			w = int(textheight)
			h = int(round(textheight * ratio))
			dst_pts = np.array([[0, 0], [w - 1, 0], [w - 1, h - 1], [0, h - 1]]).astype(np.float32)
			M, _ = cv2.findHomography(src_pts, dst_pts, cv2.RANSAC, 5.0)
			region = cv2.warpPerspective(img, M, (w, h))
			region = cv2.rotate(region, cv2.ROTATE_90_COUNTERCLOCKWISE)
			return region

	@functools.cached_property
	def is_axis_aligned(self) -> bool:
		[l1a, l1b, l2a, l2b] = [a.astype(np.float32) for a in self.structure]
		v1 = l1b - l1a
		v2 = l2b - l2a
		e1 = np.array([0, 1])
		e2 = np.array([1, 0])
		unit_vector_1 = v1 / np.linalg.norm(v1)
		unit_vector_2 = v2 / np.linalg.norm(v2)
		if abs(np.dot(unit_vector_1, e1)) < 1e-2 or abs(np.dot(unit_vector_1, e2)) < 1e-2:
			return True
		return False

	@functools.cached_property
	def is_approximate_axis_aligned(self) -> bool:
		[l1a, l1b, l2a, l2b] = [a.astype(np.float32) for a in self.structure]
		v1 = l1b - l1a
		v2 = l2b - l2a
		e1 = np.array([0, 1])
		e2 = np.array([1, 0])
		unit_vector_1 = v1 / np.linalg.norm(v1)
		unit_vector_2 = v2 / np.linalg.norm(v2)
		if abs(np.dot(unit_vector_1, e1)) < 0.05 or abs(np.dot(unit_vector_1, e2)) < 0.05 or abs(np.dot(unit_vector_2, e1)) < 0.05 or abs(np.dot(unit_vector_2, e2)) < 0.05:
			return True
		return False

	@functools.cached_property
	def direction(self) -> str:
		[l1a, l1b, l2a, l2b] = [a.astype(np.float32) for a in self.structure]
		v_vec = l1b - l1a
		h_vec = l2b - l2a
		if np.linalg.norm(v_vec) > np.linalg.norm(h_vec):
			return 'v'
		else:
			return 'h'

	@functools.cached_property
	def cosangle(self) -> float:
		[l1a, l1b, l2a, l2b] = [a.astype(np.float32) for a in self.structure]
		v1 = l1b - l1a
		e2 = np.array([1, 0])
		unit_vector_1 = v1 / np.linalg.norm(v1)
		return np.dot(unit_vector_1, e2)

	@functools.cached_property
	def angle(self) -> float:
		return np.fmod(np.arccos(self.cosangle) + np.pi, np.pi)

	@functools.cached_property
	def centroid(self) -> np.ndarray:
		return np.average(self.pts, axis = 0)

	def distance_to_point(self, p: np.ndarray) -> float:
		d = 1.0e20
		for i in range(4):
			d = min(d, distance_point_point(p, self.pts[i]))
			d = min(d, distance_point_lineseg(p, self.pts[i], self.pts[(i + 1) % 4]))
		return d

	@functools.cached_property
	def polygon(self) -> Polygon:
		return MultiPoint([tuple(self.pts[0]), tuple(self.pts[1]), tuple(self.pts[2]), tuple(self.pts[3])]).convex_hull

	@functools.cached_property
	def area(self) -> float:
		return self.polygon.area

	def poly_distance(self, other) -> float:
		return self.polygon.distance(other.polygon)

	def distance(self, other, rho = 0.5) -> float:
		return self.distance_impl(other, rho)# + 1000 * abs(self.angle - other.angle)

	def distance_impl(self, other, rho = 0.5) -> float:
		assert self.assigned_direction == other.assigned_direction
		#return gjk_distance(self.points, other.points)
		# b1 = self.aabb
		# b2 = b2.aabb
		# x1, y1, w1, h1 = b1.x, b1.y, b1.w, b1.h
		# x2, y2, w2, h2 = b2.x, b2.y, b2.w, b2.h
		# return rect_distance(x1, y1, x1 + w1, y1 + h1, x2, y2, x2 + w2, y2 + h2)
		pattern = ''
		if self.assigned_direction == 'h':
			pattern = 'h_left'
		else:
			pattern = 'v_top'
		fs = max(self.font_size, other.font_size)
		if self.assigned_direction == 'h':
			poly1 = MultiPoint([tuple(self.pts[0]), tuple(self.pts[3]), tuple(other.pts[0]), tuple(other.pts[3])]).convex_hull
			poly2 = MultiPoint([tuple(self.pts[2]), tuple(self.pts[1]), tuple(other.pts[2]), tuple(other.pts[1])]).convex_hull
			poly3 = MultiPoint([
				tuple(self.structure[0]),
				tuple(self.structure[1]),
				tuple(other.structure[0]),
				tuple(other.structure[1])
			]).convex_hull
			dist1 = poly1.area / fs
			dist2 = poly2.area / fs
			dist3 = poly3.area / fs
			if dist1 < fs * rho:
				pattern = 'h_left'
			if dist2 < fs * rho and dist2 < dist1:
				pattern = 'h_right'
			if dist3 < fs * rho and dist3 < dist1 and dist3 < dist2:
				pattern = 'h_middle'
			if pattern == 'h_left':
				return dist(self.pts[0][0], self.pts[0][1], other.pts[0][0], other.pts[0][1])
			elif pattern == 'h_right':
				return dist(self.pts[1][0], self.pts[1][1], other.pts[1][0], other.pts[1][1])
			else:
				return dist(self.structure[0][0], self.structure[0][1], other.structure[0][0], other.structure[0][1])
		else:
			poly1 = MultiPoint([tuple(self.pts[0]), tuple(self.pts[1]), tuple(other.pts[0]), tuple(other.pts[1])]).convex_hull
			poly2 = MultiPoint([tuple(self.pts[2]), tuple(self.pts[3]), tuple(other.pts[2]), tuple(other.pts[3])]).convex_hull
			dist1 = poly1.area / fs
			dist2 = poly2.area / fs
			if dist1 < fs * rho:
				pattern = 'v_top'
			if dist2 < fs * rho and dist2 < dist1:
				pattern = 'v_bottom'
			if pattern == 'v_top':
				return dist(self.pts[0][0], self.pts[0][1], other.pts[0][0], other.pts[0][1])
			else:
				return dist(self.pts[2][0], self.pts[2][1], other.pts[2][0], other.pts[2][1])

def dist(x1, y1, x2, y2):
	return np.sqrt((x1 - x2) * (x1 - x2) + (y1 - y2) * (y1 - y2))

def rect_distance(x1, y1, x1b, y1b, x2, y2, x2b, y2b):
	left = x2b < x1
	right = x1b < x2
	bottom = y2b < y1
	top = y1b < y2
	if top and left:
		return dist(x1, y1b, x2b, y2)
	elif left and bottom:
		return dist(x1, y1, x2b, y2b)
	elif bottom and right:
		return dist(x1b, y1, x2, y2b)
	elif right and top:
		return dist(x1b, y1b, x2, y2)
	elif left:
		return x1 - x2b
	elif right:
		return x2 - x1b
	elif bottom:
		return y1 - y2b
	elif top:
		return y2 - y1b
	else:			 # rectangles intersect
		return 0

def distance_point_point(a: np.ndarray, b: np.ndarray) -> float:
	return np.linalg.norm(a - b)

# from https://stackoverflow.com/questions/849211/shortest-distance-between-a-point-and-a-line-segment
def distance_point_lineseg(p: np.ndarray, p1: np.ndarray, p2: np.ndarray):
	x = p[0]
	y = p[1]
	x1 = p1[0]
	y1 = p1[1]
	x2 = p2[0]
	y2 = p2[1]
	A = x - x1
	B = y - y1
	C = x2 - x1
	D = y2 - y1

	dot = A * C + B * D
	len_sq = C * C + D * D
	param = -1
	if len_sq != 0:
		param = dot / len_sq

	if param < 0:
		xx = x1
		yy = y1
	elif param > 1:
		xx = x2
		yy = y2
	else:
		xx = x1 + param * C
		yy = y1 + param * D

	dx = x - xx
	dy = y - yy
	return np.sqrt(dx * dx + dy * dy)


def quadrilateral_can_merge_region(a: Quadrilateral, b: Quadrilateral, ratio = 1.9, discard_connection_gap = 5, char_gap_tolerance = 0.6, char_gap_tolerance2 = 1.5, font_size_ratio_tol = 1.5, aspect_ratio_tol = 2) -> bool:
	b1 = a.aabb
	b2 = b.aabb
	char_size = min(a.font_size, b.font_size)
	x1, y1, w1, h1 = b1.x, b1.y, b1.w, b1.h
	x2, y2, w2, h2 = b2.x, b2.y, b2.w, b2.h
	dist = rect_distance(x1, y1, x1 + w1, y1 + h1, x2, y2, x2 + w2, y2 + h2)
	if dist > discard_connection_gap * char_size:
		return False
	if max(a.font_size, b.font_size) / char_size > font_size_ratio_tol:
		return False
	if a.aspect_ratio > aspect_ratio_tol and b.aspect_ratio < 1. / aspect_ratio_tol:
		return False
	if b.aspect_ratio > aspect_ratio_tol and a.aspect_ratio < 1. / aspect_ratio_tol:
		return False
	a_aa = a.is_approximate_axis_aligned
	b_aa = b.is_approximate_axis_aligned
	if a_aa and b_aa:
		if dist < char_size * char_gap_tolerance:
			if abs(x1 + w1 // 2 - (x2 + w2 // 2)) < char_gap_tolerance2:
				return True
			if w1 > h1 * ratio and h2 > w2 * ratio:
				return False
			if w2 > h2 * ratio and h1 > w1 * ratio:
				return False
			if w1 > h1 * ratio or w2 > h2 * ratio : # h
				return abs(x1 - x2) < char_size * char_gap_tolerance2 or abs(x1 + w1 - (x2 + w2)) < char_size * char_gap_tolerance2
			elif h1 > w1 * ratio or h2 > w2 * ratio : # v
				return abs(y1 - y2) < char_size * char_gap_tolerance2 or abs(y1 + h1 - (y2 + h2)) < char_size * char_gap_tolerance2
			return False
		else:
			return False
	if True:#not a_aa and not b_aa:
		if abs(a.angle - b.angle) < 15 * np.pi / 180:
			fs_a = a.font_size
			fs_b = b.font_size
			fs = min(fs_a, fs_b)
			if a.poly_distance(b) > fs * char_gap_tolerance2:
				return False
			if abs(fs_a - fs_b) / fs > 0.25:
				return False
			return True
	return False

def quadrilateral_can_merge_region_coarse(a: Quadrilateral, b: Quadrilateral, discard_connection_gap = 2, font_size_ratio_tol = 0.7) -> bool:
	if a.assigned_direction != b.assigned_direction:
		return False
	if abs(a.angle - b.angle) > 15 * np.pi / 180:
		return False
	fs_a = a.font_size
	fs_b = b.font_size
	fs = min(fs_a, fs_b)
	if abs(fs_a - fs_b) / fs > font_size_ratio_tol:
		return False
	fs = max(fs_a, fs_b)
	dist = a.poly_distance(b)
	if dist > discard_connection_gap * fs:
		return False
	return True

def findNextPowerOf2(n):
	i = 0
	while n != 0:
		i += 1
		n = n >> 1
	return 1 << i

class Point:
	def __init__(self, x = 0, y = 0):
		self.x = x
		self.y = y

	def length2(self) -> float:
		return self.x * self.x + self.y * self.y

	def length(self) -> float:
		return np.sqrt(self.length2())

	def __str__(self):
		return f'({self.x}, {self.y})'

	def __add__(self, other):
		x = self.x + other.x
		y = self.y + other.y
		return Point(x, y)

	def __sub__(self, other):
		x = self.x - other.x
		y = self.y - other.y
		return Point(x, y)

	def __mul__(self, other):
		if isinstance(other, Point):
			return self.x * other.x + self.y * other.y
		else:
			return Point(self.x * other, self.y * other)

	def __truediv__(self, other):
		return self.x * other.y - self.y * other.x

	def neg(self):
		return Point(-self.x, -self.y)

	def normalize(self):
		return self * (1. / self.length())

def center_of_points(pts: List[Point]) -> Point:
	ans = Point()
	for p in pts:
		ans.x += p.x
		ans.y += p.y
	ans.x /= len(pts)
	ans.y /= len(pts)
	return ans

def support_impl(pts: List[Point], d: Point) -> Point:
	dist = -1.0e-20
	ans = pts[0]
	for p in pts:
		proj = p * d
		if proj > dist:
			dist = proj
			ans = p
	return ans

def support(a: List[Point], b: List[Point], d: Point) -> Point:
	return support_impl(a, d) - support_impl(b, d.neg())

def cross(a: Point, b: Point, c: Point) -> Point:
	return b * (a * c) - a * (b * c)

def closest_point_to_origin(a: Point, b: Point) -> Point:
	da = a.length()
	db = b.length()
	dist = abs(a / b) / (a - b).length()
	ab = b - a
	ba = a - b
	ao = a.neg()
	bo = b.neg()
	if ab * ao > 0 and ba * bo > 0:
		return cross(ab, ao, ab).normalize() * dist
	return a.neg() if da < db else b.neg()

def dcmp(a) -> bool:
	if abs(a) < 1e-8:
		return False
	return True

def gjk_distance(s1: List[Point], s2: List[Point]) -> float:
	d = center_of_points(s2) - center_of_points(s1)
	a = support(s1, s2, d)
	b = support(s1, s2, d.neg())
	d = closest_point_to_origin(a, b)
	s = [a, b]
	for _ in range(8):
		c = support(s1, s2, d)
		a = s.pop()
		b = s.pop()
		da = d * a
		db = d * b
		dc = d * c
		if not dcmp(dc - da) or not dcmp(dc - db):
			return d.length()
		p1 = closest_point_to_origin(a, c)
		p2 = closest_point_to_origin(b, c)
		if p1.length2() < p2.length2():
			s.append(a)
			d = p1
		else:
			s.append(b)
			d = p2
		s.append(c)
	return 0

def color_difference(rgb1: List, rgb2: List) -> float:
	# https://en.wikipedia.org/wiki/Color_difference#CIE76
	color1 = np.array(rgb1, dtype=np.uint8).reshape(1, 1, 3)
	color2 = np.array(rgb2, dtype=np.uint8).reshape(1, 1, 3)
	diff = cv2.cvtColor(color1, cv2.COLOR_RGB2LAB).astype(np.float64) - cv2.cvtColor(color2, cv2.COLOR_RGB2LAB).astype(np.float64)
	diff[..., 0] *= 0.392
	diff = np.linalg.norm(diff, axis=2) 
	return diff.item()

def main():
	s1 = [Point(0, 0), Point(0, 2), Point(2, 2), Point(2, 0)]
	offset = 0
	s2 = [Point(1 + offset, 1 + offset), Point(1 + offset, 3 + offset), Point(3 + offset, 3 + offset + 1.5), Point(3 + offset + 1.5, 3 + offset), Point(3 + offset, 1 + offset)]
	print(gjk_distance(s1, s2))

if __name__ == '__main__':
	main()

<|MERGE_RESOLUTION|>--- conflicted
+++ resolved
@@ -1,902 +1,894 @@
-import os
-from typing import List
-import numpy as np
-import cv2
-import functools
-from abc import ABC, abstractmethod
-from shapely.geometry import Polygon, MultiPoint
-from PIL import Image
-import tqdm
-import requests
-import sys
-import hashlib
-import tempfile
-import re
-import torch
-import shutil
-import filecmp
-
-try:
-  	functools.cached_property
-except AttributeError: # Supports Python versions below 3.8
-	from backports.cached_property import cached_property
-	functools.cached_property = cached_property
-
-
-def get_digest(file_path: str) -> str:
-	h = hashlib.sha256()
-	BUF_SIZE = 65536 
-
-	with open(file_path, 'rb') as file:
-		while True:
-			# Reading is buffered, so we can read smaller chunks.
-			chunk = file.read(BUF_SIZE)
-			if not chunk:
-				break
-			h.update(chunk)
-	return h.hexdigest()
-
-def get_filename_from_url(url: str, default: str = '') -> str:
-	m = re.search(r'/([^/?]+)[^/]*$', url)
-	if m:
-		return m.group(1)
-	return default
-
-def download_url_with_progressbar(url: str, path: str):
-	if os.path.basename(path) in ('.', '') or os.path.isdir(path):
-		new_filename = get_filename_from_url(url)
-		if not new_filename:
-			raise Exception('Could not determine filename')
-		path = os.path.join(path, new_filename)
-	headers = {}
-	downloaded_size = 0
-	# TODO: Implement partial downloads
-	if os.path.isfile(path):
-		downloaded_size = os.path.getsize(path)
-		headers['Range'] = 'bytes=%d-' % downloaded_size
-
-	r = requests.get(url, stream=True, allow_redirects=True, headers=headers)
-	if downloaded_size and r.headers.get('Accept-Ranges') != 'bytes':
-		print('Error: Webserver does not support partial downloads. Restarting from the beginning!')
-		r = requests.get(url, stream=True, allow_redirects=True)
-		downloaded_size = 0
-	total = int(r.headers.get('content-length', 0))
-	chunk_size = 1024
-
-	if r.ok:
-		with tqdm.tqdm(
-			desc=os.path.basename(path),
-			initial=downloaded_size,
-			total=total,
-			unit='iB',
-			unit_scale=True,
-			unit_divisor=chunk_size,
-		) as bar:
-			with open(path, 'ab' if downloaded_size else 'wb') as f:
-				is_tty = sys.stdout.isatty()
-				downloaded_chunks = 0
-				for data in r.iter_content(chunk_size=chunk_size):
-					size = f.write(data)
-					bar.update(size)
-
-					# Fallback for non TTYs so output still shown
-					downloaded_chunks += 1
-					if not is_tty and downloaded_chunks % 1000 == 0:
-						print(bar)
-	else:
-		raise Exception(f'Couldn\'t resolve url: "{url}" (Error: {r.status_code})')
-
-def prompt_yes_no(query: str, default: bool = None) -> bool:
-	s = '%s (%s/%s): ' % (query, 'Y' if default == True else 'y', 'N' if default == False else 'n')
-	while True:
-		inp = input(s).lower()
-		if inp in ('yes', 'y'):
-			return True
-		elif inp in ('no', 'n'):
-			return False
-		elif default != None:
-			return default
-		if inp:
-			print('Error: Could not parse input')
-
-MODULE_PATH = os.path.dirname(os.path.realpath(__file__))
-
-class ModelVerificationException(Exception):
-	pass
-
-class ModelWrapper(ABC):
-	_MODEL_DIR = os.path.join(MODULE_PATH, 'models')
-	_MODEL_MAPPING = {}
-
-	def __init__(self):
-		os.makedirs(self._MODEL_DIR, exist_ok=True)
-		self._check_for_malformed_model_mapping()
-		self._downloaded = self._check_downloaded()
-		self._loaded = False
-
-	def is_loaded(self) -> bool:
-		return self._loaded
-
-	def is_downloaded(self) -> bool:
-		return self._downloaded
-
-	def _get_file_path(self, relative_path: str) -> str:
-		return os.path.join(self._MODEL_DIR, relative_path)
-
-	def _get_used_gpu_memory(self) -> bool:
-		"""
-		Gets the total amount of GPU memory used by model (Can be used in the future
-		to determine whether a model should be loaded into vram or ram or automatically choose a model size).
-		TODO: Use together with `--use-cuda-limited` flag to enforce stricter memory checks
-		"""
-		return torch.cuda.mem_get_info()
-
-	def _check_for_malformed_model_mapping(self):
-		for map_key, map in self._MODEL_MAPPING.items():
-			if 'url' not in map and not re.search(r'^https?://', map['url']):
-				raise Exception(f'{self.__class__.__name__} ({map_key}): Invalid _MODEL_MAPPING. Missing url property.')
-			if 'file' not in map and 'archive-files' not in map:
-				map['file'] = '.'
-			elif 'file' in map and 'archive-files' in map:
-				raise Exception(f'{self.__class__.__name__} ({map_key}): Invalid _MODEL_MAPPING. Properties file and archive-files are mutually exclusive.')
-
-	async def _download_file(self, url: str, path: str):
-		print(f' -- Downloading {url}:')
-		download_url_with_progressbar(url, path)
-
-	async def _verify_file(self, sha256_pre_calculated: str, path: str):
-		print(f' -- Verifying: "{path}"')
-		sha256_calculated = get_digest(path)
-
-		if sha256_calculated.capitalize() != sha256_pre_calculated.capitalize():
-			self._on_verify_failure(sha256_calculated.upper(), sha256_pre_calculated.upper())
-		else:
-			print(' -- Verifying: OK!')
-
-	def _on_verify_failure(self, sha256_calculated: str, sha256_pre_calculated: str):
-		print(f' -- Mismatch between downloaded and created hash: "{sha256_calculated}" <-> "{sha256_pre_calculated}"')
-		raise ModelVerificationException()
-
-	@functools.cached_property
-	def _temp_working_directory(self):
-		p = os.path.join(tempfile.gettempdir(), 'manga-image-translator', self.__class__.__name__.lower())
-		os.makedirs(p, exist_ok=True)
-		return p
-
-	async def download(self, force=False):
-		'''
-		Downloads required models.
-		'''
-		if force or not self.is_downloaded():
-			while True:
-				try:
-					await self._download()
-					self._downloaded = True
-					break
-				except ModelVerificationException:
-					if not prompt_yes_no('Failed to verify signature. Do you want to restart the download?', default=True):
-						print('Aborting.')
-						raise KeyboardInterrupt
-
-	async def _download(self):
-		'''
-		Downloads models as defined in `_MODEL_MAPPING`. Can be overwritten (together
-		with `_check_downloaded`) to implement unconventional download logic.
-		'''
-		print('\nDownloading models')
-		for map_key, map in self._MODEL_MAPPING.items():
-			if self._check_downloaded_map(map_key):
-				print(f' -- Skipping {map_key} as it\'s already downloaded')
-				continue
-
-			is_archive = 'archive-files' in map
-			if is_archive:
-				download_path = os.path.join(self._temp_working_directory, map_key, '')
-			else:
-				download_path = self._get_file_path(map['file'])
-			if not os.path.basename(download_path):
-				os.makedirs(download_path, exist_ok=True)
-			if os.path.basename(download_path) in ('', '.'):
-				download_path = os.path.join(download_path, get_filename_from_url(map['url'], map_key))
-			if not is_archive:
-				download_path += '.part'
-
-			print(f'\n -- Downloading: "{map["url"]}"')
-
-			if 'hash' in map:
-				downloaded = False
-				if os.path.isfile(download_path):
-					try:
-						print(' -- Found existing file')
-<<<<<<< HEAD
-						await self._verify_file(download_path, map['hash'])
-=======
-						await self._verify_file(map['hash'], temporary_download_path)
->>>>>>> 208ebd7f
-						downloaded = True
-					except ModelVerificationException:
-						print(' -- Resuming interrupted download')
-				if not downloaded:
-<<<<<<< HEAD
-					await self._download_and_verify_file(map['url'], download_path, map['hash'])
-=======
-					await self._download_file(map['url'], temporary_download_path)
-					await self._verify_file(map['hash'], temporary_download_path)
->>>>>>> 208ebd7f
-			else:
-				await self._download_file(map['url'], download_path)
-
-			if download_path.endswith('.part'):
-				p = download_path[:len(download_path)-5]
-				shutil.move(download_path, p)
-				download_path = p
-
-			if is_archive:
-				extracted_path = os.path.join(os.path.dirname(download_path), 'extracted')
-				shutil.unpack_archive(download_path, extracted_path)
-
-				def get_real_archive_files():
-					archive_files = []
-					for root, dirs, files in os.walk(extracted_path):
-						for name in files:
-							file_path = os.path.join(root, name)
-							archive_files.append(file_path)
-					return archive_files
-
-				for orig, dest in map['archive-files'].items():
-					p1 = os.path.join(extracted_path, orig)
-					if os.path.exists(p1):
-						p2 = self._get_file_path(dest)
-						if os.path.basename(p2) in ('', '.'):
-							p2 = os.path.join(p2, os.path.basename(p1))
-						if os.path.isfile(p2):
-							if filecmp.cmp(p1, p2):
-								continue
-							raise Exception(f'{self.__class__.__name__} ({map_key}): Invalid _MODEL_MAPPING. File "{orig}" already exists at "{dest}".')
-						os.makedirs(os.path.dirname(p2), exist_ok=True)
-						shutil.move(p1, p2)
-					else:
-						raise Exception(f'{self.__class__.__name__} ({map_key}): Invalid _MODEL_MAPPING. File "{orig}" does not exist within archive.' +
-										 '\nAvailable files:\n%s' % '\n'.join(get_real_archive_files()))
-				if len(map['archive-files']) == 0:
-					raise Exception(f'{self.__class__.__name__} ({map_key}): Invalid _MODEL_MAPPING. No archive files specified.' +
-									 '\nAvailable files:\n%s' % '\n'.join(get_real_archive_files()))
-			print()
-
-	def _check_downloaded(self) -> bool:
-		'''
-		Scans filesystem for required files as defined in `_MODEL_MAPPING`.
-		Returns `False` if files should be redownloaded.
-		'''
-		for map_key in self._MODEL_MAPPING:
-			if not self._check_downloaded_map(map_key):
-				return False
-		return True
-
-	def _check_downloaded_map(self, map_key: str) -> str:
-		map = self._MODEL_MAPPING[map_key]
-		if 'file' in map:
-			path = map['file']
-			if os.path.basename(path) in ('.', ''):
-				path = os.path.join(path, get_filename_from_url(map['url'], map_key))
-			if not os.path.exists(self._get_file_path(path)):
-				return False
-		elif 'archive-files' in map:
-			for original_path, moved_path in map['archive-files'].items():
-				if os.path.basename(moved_path) in ('.', ''):
-					moved_path = os.path.join(moved_path, os.path.basename(original_path))
-				if not os.path.exists(self._get_file_path(moved_path)):
-					return False
-		return True
-
-	async def reload(self, device: str, *args, **kwargs):
-		await self.unload()
-		await self.load(*args, **kwargs, device=device)
-
-	async def load(self, device: str, *args, **kwargs):
-		'''
-		Loads models into memory. Has to be called before `forward`.
-		'''
-		if not self.is_downloaded():
-			self.download()
-		if not self.is_loaded():
-			await self._load(*args, **kwargs, device=device)
-			self._loaded = True
-
-	async def unload(self):
-		if self.is_loaded():
-			await self._unload()
-			self._loaded = False
-
-	async def forward(self, *args, **kwargs):
-		'''
-		Makes a forward pass through the network.
-		'''
-		if not self.is_downloaded():
-			await self.download()
-		if not self.is_loaded():
-			raise Exception(f'{self.__class__.__name__}: Tried to forward pass without having loaded the model.')
-		return await self._forward(*args, **kwargs)
-
-	@abstractmethod
-	async def _load(self, device: str, *args, **kwargs):
-		pass
-
-	@abstractmethod
-	async def _unload(self):
-		pass
-
-	@abstractmethod
-	async def _forward(self, *args, **kwargs):
-		pass
-
-
-class AvgMeter():
-	def __init__(self):
-		self.reset()
-
-	def reset(self):
-		self.sum = 0
-		self.count = 0
-
-	def __call__(self, val = None):
-		if val is not None:
-			self.sum += val
-			self.count += 1
-		if self.count > 0:
-			return self.sum / self.count
-		else:
-			return 0
-
-def convert_img(img):
-	if img.mode == 'RGBA':
-		# from https://stackoverflow.com/questions/9166400/convert-rgba-png-to-rgb-with-pil
-		img.load()  # needed for split()
-		background = Image.new('RGB', img.size, (255, 255, 255))
-		alpha_ch = img.split()[3]
-		background.paste(img, mask = alpha_ch)  # 3 is the alpha channel
-		return background, alpha_ch
-	elif img.mode == 'P':
-		img = img.convert('RGBA')
-		img.load()  # needed for split()
-		background = Image.new('RGB', img.size, (255, 255, 255))
-		alpha_ch = img.split()[3]
-		background.paste(img, mask = alpha_ch)  # 3 is the alpha channel
-		return background, alpha_ch
-	else:
-		return img.convert('RGB'), None
-
-def resize_keep_aspect(img, size):
-	ratio = (float(size)/max(img.shape[0], img.shape[1]))
-	new_width = round(img.shape[1] * ratio)
-	new_height = round(img.shape[0] * ratio)
-	return cv2.resize(img, (new_width, new_height), interpolation = cv2.INTER_LINEAR_EXACT)
-
-def image_resize(image, width = None, height = None, inter = cv2.INTER_AREA):
-	# initialize the dimensions of the image to be resized and
-	# grab the image size
-	dim = None
-	(h, w) = image.shape[:2]
-
-	# if both the width and height are None, then return the
-	# original image
-	if width is None and height is None:
-		return image
-
-	# check to see if the width is None
-	if width is None:
-		# calculate the ratio of the height and construct the
-		# dimensions
-		r = height / float(h)
-		dim = (int(w * r), height)
-
-	# otherwise, the height is None
-	else:
-		# calculate the ratio of the width and construct the
-		# dimensions
-		r = width / float(w)
-		dim = (width, int(h * r))
-
-	# resize the image
-	resized = cv2.resize(image, dim, interpolation = inter)
-
-	# return the resized image
-	return resized
-
-class BBox(object):
-	def __init__(self, x: int, y: int, w: int, h: int, text: str, prob: float, fg_r: int = 0, fg_g: int = 0, fg_b: int = 0, bg_r: int = 0, bg_g: int = 0, bg_b: int = 0):
-		self.x = x
-		self.y = y
-		self.w = w
-		self.h = h
-		self.text = text
-		self.prob = prob
-		self.fg_r = fg_r
-		self.fg_g = fg_g
-		self.fg_b = fg_b
-		self.bg_r = bg_r
-		self.bg_g = bg_g
-		self.bg_b = bg_b
-
-	def width(self):
-		return self.w
-
-	def height(self):
-		return self.h
-
-	def to_points(self):
-		tl, tr, br, bl = np.array([self.x, self.y]), np.array([self.x + self.w, self.y]), np.array([self.x + self.w, self.y+ self.h]), np.array([self.x, self.y + self.h])
-		return tl, tr, br, bl
-
-class Quadrilateral(object):
-	def __init__(self, pts: np.ndarray, text: str, prob: float, fg_r: int = 0, fg_g: int = 0, fg_b: int = 0, bg_r: int = 0, bg_g: int = 0, bg_b: int = 0):
-		self.pts = pts
-		self.text = text
-		self.prob = prob
-		self.fg_r = fg_r
-		self.fg_g = fg_g
-		self.fg_b = fg_b
-		self.bg_r = bg_r
-		self.bg_g = bg_g
-		self.bg_b = bg_b
-		self.assigned_direction = None
-
-	@functools.cached_property
-	def structure(self) -> List[np.ndarray]:
-		p1 = ((self.pts[0] + self.pts[1]) / 2).astype(int)
-		p2 = ((self.pts[2] + self.pts[3]) / 2).astype(int)
-		p3 = ((self.pts[1] + self.pts[2]) / 2).astype(int)
-		p4 = ((self.pts[3] + self.pts[0]) / 2).astype(int)
-		return [p1, p2, p3, p4]
-
-	@functools.cached_property
-	def valid(self) -> bool:
-		[l1a, l1b, l2a, l2b] = [a.astype(np.float32) for a in self.structure]
-		v1 = l1b - l1a
-		v2 = l2b - l2a
-		unit_vector_1 = v1 / np.linalg.norm(v1)
-		unit_vector_2 = v2 / np.linalg.norm(v2)
-		dot_product = np.dot(unit_vector_1, unit_vector_2)
-		angle = np.arccos(dot_product) * 180 / np.pi
-		return abs(angle - 90) < 10
-
-	@functools.cached_property
-	def aspect_ratio(self) -> float:
-		[l1a, l1b, l2a, l2b] = [a.astype(np.float32) for a in self.structure]
-		v1 = l1b - l1a
-		v2 = l2b - l2a
-		return np.linalg.norm(v2) / np.linalg.norm(v1)
-
-	@functools.cached_property
-	def font_size(self) -> float:
-		[l1a, l1b, l2a, l2b] = [a.astype(np.float32) for a in self.structure]
-		v1 = l1b - l1a
-		v2 = l2b - l2a
-		return min(np.linalg.norm(v2), np.linalg.norm(v1))
-
-	def width(self) -> int:
-		return self.aabb.w
-
-	def height(self) -> int:
-		return self.aabb.h
-
-	def clip(self, width, height):
-		self.pts[:, 0] = np.clip(np.round(self.pts[:, 0]), 0, width)
-		self.pts[:, 1] = np.clip(np.round(self.pts[:, 1]), 0, height)
-
-	@functools.cached_property
-	def points(self):
-		ans = [a.astype(np.float32) for a in self.structure]
-		return [Point(a[0], a[1]) for a in ans]
-
-	@functools.cached_property
-	def aabb(self) -> BBox:
-		kq = self.pts
-		max_coord = np.max(kq, axis = 0)
-		min_coord = np.min(kq, axis = 0)
-		return BBox(min_coord[0], min_coord[1], max_coord[0] - min_coord[0], max_coord[1] - min_coord[1], self.text, self.prob, self.fg_r, self.fg_g, self.fg_b, self.bg_r, self.bg_g, self.bg_b)
-
-	def get_transformed_region(self, img, direction, textheight) -> np.ndarray:
-		[l1a, l1b, l2a, l2b] = [a.astype(np.float32) for a in self.structure]
-		v_vec = l1b - l1a
-		h_vec = l2b - l2a
-		ratio = np.linalg.norm(v_vec) / np.linalg.norm(h_vec)
-		src_pts = self.pts.astype(np.float32)
-		self.assigned_direction = direction
-		if direction == 'h':
-			h = int(textheight)
-			w = int(round(textheight / ratio))
-			dst_pts = np.array([[0, 0], [w - 1, 0], [w - 1, h - 1], [0, h - 1]]).astype(np.float32)
-			M, _ = cv2.findHomography(src_pts, dst_pts, cv2.RANSAC, 5.0)
-			region = cv2.warpPerspective(img, M, (w, h))
-			return region
-		elif direction == 'v':
-			w = int(textheight)
-			h = int(round(textheight * ratio))
-			dst_pts = np.array([[0, 0], [w - 1, 0], [w - 1, h - 1], [0, h - 1]]).astype(np.float32)
-			M, _ = cv2.findHomography(src_pts, dst_pts, cv2.RANSAC, 5.0)
-			region = cv2.warpPerspective(img, M, (w, h))
-			region = cv2.rotate(region, cv2.ROTATE_90_COUNTERCLOCKWISE)
-			return region
-
-	@functools.cached_property
-	def is_axis_aligned(self) -> bool:
-		[l1a, l1b, l2a, l2b] = [a.astype(np.float32) for a in self.structure]
-		v1 = l1b - l1a
-		v2 = l2b - l2a
-		e1 = np.array([0, 1])
-		e2 = np.array([1, 0])
-		unit_vector_1 = v1 / np.linalg.norm(v1)
-		unit_vector_2 = v2 / np.linalg.norm(v2)
-		if abs(np.dot(unit_vector_1, e1)) < 1e-2 or abs(np.dot(unit_vector_1, e2)) < 1e-2:
-			return True
-		return False
-
-	@functools.cached_property
-	def is_approximate_axis_aligned(self) -> bool:
-		[l1a, l1b, l2a, l2b] = [a.astype(np.float32) for a in self.structure]
-		v1 = l1b - l1a
-		v2 = l2b - l2a
-		e1 = np.array([0, 1])
-		e2 = np.array([1, 0])
-		unit_vector_1 = v1 / np.linalg.norm(v1)
-		unit_vector_2 = v2 / np.linalg.norm(v2)
-		if abs(np.dot(unit_vector_1, e1)) < 0.05 or abs(np.dot(unit_vector_1, e2)) < 0.05 or abs(np.dot(unit_vector_2, e1)) < 0.05 or abs(np.dot(unit_vector_2, e2)) < 0.05:
-			return True
-		return False
-
-	@functools.cached_property
-	def direction(self) -> str:
-		[l1a, l1b, l2a, l2b] = [a.astype(np.float32) for a in self.structure]
-		v_vec = l1b - l1a
-		h_vec = l2b - l2a
-		if np.linalg.norm(v_vec) > np.linalg.norm(h_vec):
-			return 'v'
-		else:
-			return 'h'
-
-	@functools.cached_property
-	def cosangle(self) -> float:
-		[l1a, l1b, l2a, l2b] = [a.astype(np.float32) for a in self.structure]
-		v1 = l1b - l1a
-		e2 = np.array([1, 0])
-		unit_vector_1 = v1 / np.linalg.norm(v1)
-		return np.dot(unit_vector_1, e2)
-
-	@functools.cached_property
-	def angle(self) -> float:
-		return np.fmod(np.arccos(self.cosangle) + np.pi, np.pi)
-
-	@functools.cached_property
-	def centroid(self) -> np.ndarray:
-		return np.average(self.pts, axis = 0)
-
-	def distance_to_point(self, p: np.ndarray) -> float:
-		d = 1.0e20
-		for i in range(4):
-			d = min(d, distance_point_point(p, self.pts[i]))
-			d = min(d, distance_point_lineseg(p, self.pts[i], self.pts[(i + 1) % 4]))
-		return d
-
-	@functools.cached_property
-	def polygon(self) -> Polygon:
-		return MultiPoint([tuple(self.pts[0]), tuple(self.pts[1]), tuple(self.pts[2]), tuple(self.pts[3])]).convex_hull
-
-	@functools.cached_property
-	def area(self) -> float:
-		return self.polygon.area
-
-	def poly_distance(self, other) -> float:
-		return self.polygon.distance(other.polygon)
-
-	def distance(self, other, rho = 0.5) -> float:
-		return self.distance_impl(other, rho)# + 1000 * abs(self.angle - other.angle)
-
-	def distance_impl(self, other, rho = 0.5) -> float:
-		assert self.assigned_direction == other.assigned_direction
-		#return gjk_distance(self.points, other.points)
-		# b1 = self.aabb
-		# b2 = b2.aabb
-		# x1, y1, w1, h1 = b1.x, b1.y, b1.w, b1.h
-		# x2, y2, w2, h2 = b2.x, b2.y, b2.w, b2.h
-		# return rect_distance(x1, y1, x1 + w1, y1 + h1, x2, y2, x2 + w2, y2 + h2)
-		pattern = ''
-		if self.assigned_direction == 'h':
-			pattern = 'h_left'
-		else:
-			pattern = 'v_top'
-		fs = max(self.font_size, other.font_size)
-		if self.assigned_direction == 'h':
-			poly1 = MultiPoint([tuple(self.pts[0]), tuple(self.pts[3]), tuple(other.pts[0]), tuple(other.pts[3])]).convex_hull
-			poly2 = MultiPoint([tuple(self.pts[2]), tuple(self.pts[1]), tuple(other.pts[2]), tuple(other.pts[1])]).convex_hull
-			poly3 = MultiPoint([
-				tuple(self.structure[0]),
-				tuple(self.structure[1]),
-				tuple(other.structure[0]),
-				tuple(other.structure[1])
-			]).convex_hull
-			dist1 = poly1.area / fs
-			dist2 = poly2.area / fs
-			dist3 = poly3.area / fs
-			if dist1 < fs * rho:
-				pattern = 'h_left'
-			if dist2 < fs * rho and dist2 < dist1:
-				pattern = 'h_right'
-			if dist3 < fs * rho and dist3 < dist1 and dist3 < dist2:
-				pattern = 'h_middle'
-			if pattern == 'h_left':
-				return dist(self.pts[0][0], self.pts[0][1], other.pts[0][0], other.pts[0][1])
-			elif pattern == 'h_right':
-				return dist(self.pts[1][0], self.pts[1][1], other.pts[1][0], other.pts[1][1])
-			else:
-				return dist(self.structure[0][0], self.structure[0][1], other.structure[0][0], other.structure[0][1])
-		else:
-			poly1 = MultiPoint([tuple(self.pts[0]), tuple(self.pts[1]), tuple(other.pts[0]), tuple(other.pts[1])]).convex_hull
-			poly2 = MultiPoint([tuple(self.pts[2]), tuple(self.pts[3]), tuple(other.pts[2]), tuple(other.pts[3])]).convex_hull
-			dist1 = poly1.area / fs
-			dist2 = poly2.area / fs
-			if dist1 < fs * rho:
-				pattern = 'v_top'
-			if dist2 < fs * rho and dist2 < dist1:
-				pattern = 'v_bottom'
-			if pattern == 'v_top':
-				return dist(self.pts[0][0], self.pts[0][1], other.pts[0][0], other.pts[0][1])
-			else:
-				return dist(self.pts[2][0], self.pts[2][1], other.pts[2][0], other.pts[2][1])
-
-def dist(x1, y1, x2, y2):
-	return np.sqrt((x1 - x2) * (x1 - x2) + (y1 - y2) * (y1 - y2))
-
-def rect_distance(x1, y1, x1b, y1b, x2, y2, x2b, y2b):
-	left = x2b < x1
-	right = x1b < x2
-	bottom = y2b < y1
-	top = y1b < y2
-	if top and left:
-		return dist(x1, y1b, x2b, y2)
-	elif left and bottom:
-		return dist(x1, y1, x2b, y2b)
-	elif bottom and right:
-		return dist(x1b, y1, x2, y2b)
-	elif right and top:
-		return dist(x1b, y1b, x2, y2)
-	elif left:
-		return x1 - x2b
-	elif right:
-		return x2 - x1b
-	elif bottom:
-		return y1 - y2b
-	elif top:
-		return y2 - y1b
-	else:			 # rectangles intersect
-		return 0
-
-def distance_point_point(a: np.ndarray, b: np.ndarray) -> float:
-	return np.linalg.norm(a - b)
-
-# from https://stackoverflow.com/questions/849211/shortest-distance-between-a-point-and-a-line-segment
-def distance_point_lineseg(p: np.ndarray, p1: np.ndarray, p2: np.ndarray):
-	x = p[0]
-	y = p[1]
-	x1 = p1[0]
-	y1 = p1[1]
-	x2 = p2[0]
-	y2 = p2[1]
-	A = x - x1
-	B = y - y1
-	C = x2 - x1
-	D = y2 - y1
-
-	dot = A * C + B * D
-	len_sq = C * C + D * D
-	param = -1
-	if len_sq != 0:
-		param = dot / len_sq
-
-	if param < 0:
-		xx = x1
-		yy = y1
-	elif param > 1:
-		xx = x2
-		yy = y2
-	else:
-		xx = x1 + param * C
-		yy = y1 + param * D
-
-	dx = x - xx
-	dy = y - yy
-	return np.sqrt(dx * dx + dy * dy)
-
-
-def quadrilateral_can_merge_region(a: Quadrilateral, b: Quadrilateral, ratio = 1.9, discard_connection_gap = 5, char_gap_tolerance = 0.6, char_gap_tolerance2 = 1.5, font_size_ratio_tol = 1.5, aspect_ratio_tol = 2) -> bool:
-	b1 = a.aabb
-	b2 = b.aabb
-	char_size = min(a.font_size, b.font_size)
-	x1, y1, w1, h1 = b1.x, b1.y, b1.w, b1.h
-	x2, y2, w2, h2 = b2.x, b2.y, b2.w, b2.h
-	dist = rect_distance(x1, y1, x1 + w1, y1 + h1, x2, y2, x2 + w2, y2 + h2)
-	if dist > discard_connection_gap * char_size:
-		return False
-	if max(a.font_size, b.font_size) / char_size > font_size_ratio_tol:
-		return False
-	if a.aspect_ratio > aspect_ratio_tol and b.aspect_ratio < 1. / aspect_ratio_tol:
-		return False
-	if b.aspect_ratio > aspect_ratio_tol and a.aspect_ratio < 1. / aspect_ratio_tol:
-		return False
-	a_aa = a.is_approximate_axis_aligned
-	b_aa = b.is_approximate_axis_aligned
-	if a_aa and b_aa:
-		if dist < char_size * char_gap_tolerance:
-			if abs(x1 + w1 // 2 - (x2 + w2 // 2)) < char_gap_tolerance2:
-				return True
-			if w1 > h1 * ratio and h2 > w2 * ratio:
-				return False
-			if w2 > h2 * ratio and h1 > w1 * ratio:
-				return False
-			if w1 > h1 * ratio or w2 > h2 * ratio : # h
-				return abs(x1 - x2) < char_size * char_gap_tolerance2 or abs(x1 + w1 - (x2 + w2)) < char_size * char_gap_tolerance2
-			elif h1 > w1 * ratio or h2 > w2 * ratio : # v
-				return abs(y1 - y2) < char_size * char_gap_tolerance2 or abs(y1 + h1 - (y2 + h2)) < char_size * char_gap_tolerance2
-			return False
-		else:
-			return False
-	if True:#not a_aa and not b_aa:
-		if abs(a.angle - b.angle) < 15 * np.pi / 180:
-			fs_a = a.font_size
-			fs_b = b.font_size
-			fs = min(fs_a, fs_b)
-			if a.poly_distance(b) > fs * char_gap_tolerance2:
-				return False
-			if abs(fs_a - fs_b) / fs > 0.25:
-				return False
-			return True
-	return False
-
-def quadrilateral_can_merge_region_coarse(a: Quadrilateral, b: Quadrilateral, discard_connection_gap = 2, font_size_ratio_tol = 0.7) -> bool:
-	if a.assigned_direction != b.assigned_direction:
-		return False
-	if abs(a.angle - b.angle) > 15 * np.pi / 180:
-		return False
-	fs_a = a.font_size
-	fs_b = b.font_size
-	fs = min(fs_a, fs_b)
-	if abs(fs_a - fs_b) / fs > font_size_ratio_tol:
-		return False
-	fs = max(fs_a, fs_b)
-	dist = a.poly_distance(b)
-	if dist > discard_connection_gap * fs:
-		return False
-	return True
-
-def findNextPowerOf2(n):
-	i = 0
-	while n != 0:
-		i += 1
-		n = n >> 1
-	return 1 << i
-
-class Point:
-	def __init__(self, x = 0, y = 0):
-		self.x = x
-		self.y = y
-
-	def length2(self) -> float:
-		return self.x * self.x + self.y * self.y
-
-	def length(self) -> float:
-		return np.sqrt(self.length2())
-
-	def __str__(self):
-		return f'({self.x}, {self.y})'
-
-	def __add__(self, other):
-		x = self.x + other.x
-		y = self.y + other.y
-		return Point(x, y)
-
-	def __sub__(self, other):
-		x = self.x - other.x
-		y = self.y - other.y
-		return Point(x, y)
-
-	def __mul__(self, other):
-		if isinstance(other, Point):
-			return self.x * other.x + self.y * other.y
-		else:
-			return Point(self.x * other, self.y * other)
-
-	def __truediv__(self, other):
-		return self.x * other.y - self.y * other.x
-
-	def neg(self):
-		return Point(-self.x, -self.y)
-
-	def normalize(self):
-		return self * (1. / self.length())
-
-def center_of_points(pts: List[Point]) -> Point:
-	ans = Point()
-	for p in pts:
-		ans.x += p.x
-		ans.y += p.y
-	ans.x /= len(pts)
-	ans.y /= len(pts)
-	return ans
-
-def support_impl(pts: List[Point], d: Point) -> Point:
-	dist = -1.0e-20
-	ans = pts[0]
-	for p in pts:
-		proj = p * d
-		if proj > dist:
-			dist = proj
-			ans = p
-	return ans
-
-def support(a: List[Point], b: List[Point], d: Point) -> Point:
-	return support_impl(a, d) - support_impl(b, d.neg())
-
-def cross(a: Point, b: Point, c: Point) -> Point:
-	return b * (a * c) - a * (b * c)
-
-def closest_point_to_origin(a: Point, b: Point) -> Point:
-	da = a.length()
-	db = b.length()
-	dist = abs(a / b) / (a - b).length()
-	ab = b - a
-	ba = a - b
-	ao = a.neg()
-	bo = b.neg()
-	if ab * ao > 0 and ba * bo > 0:
-		return cross(ab, ao, ab).normalize() * dist
-	return a.neg() if da < db else b.neg()
-
-def dcmp(a) -> bool:
-	if abs(a) < 1e-8:
-		return False
-	return True
-
-def gjk_distance(s1: List[Point], s2: List[Point]) -> float:
-	d = center_of_points(s2) - center_of_points(s1)
-	a = support(s1, s2, d)
-	b = support(s1, s2, d.neg())
-	d = closest_point_to_origin(a, b)
-	s = [a, b]
-	for _ in range(8):
-		c = support(s1, s2, d)
-		a = s.pop()
-		b = s.pop()
-		da = d * a
-		db = d * b
-		dc = d * c
-		if not dcmp(dc - da) or not dcmp(dc - db):
-			return d.length()
-		p1 = closest_point_to_origin(a, c)
-		p2 = closest_point_to_origin(b, c)
-		if p1.length2() < p2.length2():
-			s.append(a)
-			d = p1
-		else:
-			s.append(b)
-			d = p2
-		s.append(c)
-	return 0
-
-def color_difference(rgb1: List, rgb2: List) -> float:
-	# https://en.wikipedia.org/wiki/Color_difference#CIE76
-	color1 = np.array(rgb1, dtype=np.uint8).reshape(1, 1, 3)
-	color2 = np.array(rgb2, dtype=np.uint8).reshape(1, 1, 3)
-	diff = cv2.cvtColor(color1, cv2.COLOR_RGB2LAB).astype(np.float64) - cv2.cvtColor(color2, cv2.COLOR_RGB2LAB).astype(np.float64)
-	diff[..., 0] *= 0.392
-	diff = np.linalg.norm(diff, axis=2) 
-	return diff.item()
-
-def main():
-	s1 = [Point(0, 0), Point(0, 2), Point(2, 2), Point(2, 0)]
-	offset = 0
-	s2 = [Point(1 + offset, 1 + offset), Point(1 + offset, 3 + offset), Point(3 + offset, 3 + offset + 1.5), Point(3 + offset + 1.5, 3 + offset), Point(3 + offset, 1 + offset)]
-	print(gjk_distance(s1, s2))
-
-if __name__ == '__main__':
-	main()
-
+import os
+from typing import List
+import numpy as np
+import cv2
+import functools
+from abc import ABC, abstractmethod
+from shapely.geometry import Polygon, MultiPoint
+from PIL import Image
+import tqdm
+import requests
+import sys
+import hashlib
+import tempfile
+import re
+import torch
+import shutil
+import filecmp
+
+try:
+  	functools.cached_property
+except AttributeError: # Supports Python versions below 3.8
+	from backports.cached_property import cached_property
+	functools.cached_property = cached_property
+
+
+def get_digest(file_path: str) -> str:
+	h = hashlib.sha256()
+	BUF_SIZE = 65536 
+
+	with open(file_path, 'rb') as file:
+		while True:
+			# Reading is buffered, so we can read smaller chunks.
+			chunk = file.read(BUF_SIZE)
+			if not chunk:
+				break
+			h.update(chunk)
+	return h.hexdigest()
+
+def get_filename_from_url(url: str, default: str = '') -> str:
+	m = re.search(r'/([^/?]+)[^/]*$', url)
+	if m:
+		return m.group(1)
+	return default
+
+def download_url_with_progressbar(url: str, path: str):
+	if os.path.basename(path) in ('.', '') or os.path.isdir(path):
+		new_filename = get_filename_from_url(url)
+		if not new_filename:
+			raise Exception('Could not determine filename')
+		path = os.path.join(path, new_filename)
+	headers = {}
+	downloaded_size = 0
+	# TODO: Implement partial downloads
+	if os.path.isfile(path):
+		downloaded_size = os.path.getsize(path)
+		headers['Range'] = 'bytes=%d-' % downloaded_size
+
+	r = requests.get(url, stream=True, allow_redirects=True, headers=headers)
+	if downloaded_size and r.headers.get('Accept-Ranges') != 'bytes':
+		print('Error: Webserver does not support partial downloads. Restarting from the beginning!')
+		r = requests.get(url, stream=True, allow_redirects=True)
+		downloaded_size = 0
+	total = int(r.headers.get('content-length', 0))
+	chunk_size = 1024
+
+	if r.ok:
+		with tqdm.tqdm(
+			desc=os.path.basename(path),
+			initial=downloaded_size,
+			total=total,
+			unit='iB',
+			unit_scale=True,
+			unit_divisor=chunk_size,
+		) as bar:
+			with open(path, 'ab' if downloaded_size else 'wb') as f:
+				is_tty = sys.stdout.isatty()
+				downloaded_chunks = 0
+				for data in r.iter_content(chunk_size=chunk_size):
+					size = f.write(data)
+					bar.update(size)
+
+					# Fallback for non TTYs so output still shown
+					downloaded_chunks += 1
+					if not is_tty and downloaded_chunks % 1000 == 0:
+						print(bar)
+	else:
+		raise Exception(f'Couldn\'t resolve url: "{url}" (Error: {r.status_code})')
+
+def prompt_yes_no(query: str, default: bool = None) -> bool:
+	s = '%s (%s/%s): ' % (query, 'Y' if default == True else 'y', 'N' if default == False else 'n')
+	while True:
+		inp = input(s).lower()
+		if inp in ('yes', 'y'):
+			return True
+		elif inp in ('no', 'n'):
+			return False
+		elif default != None:
+			return default
+		if inp:
+			print('Error: Could not parse input')
+
+MODULE_PATH = os.path.dirname(os.path.realpath(__file__))
+
+class ModelVerificationException(Exception):
+	pass
+
+class ModelWrapper(ABC):
+	_MODEL_DIR = os.path.join(MODULE_PATH, 'models')
+	_MODEL_MAPPING = {}
+
+	def __init__(self):
+		os.makedirs(self._MODEL_DIR, exist_ok=True)
+		self._check_for_malformed_model_mapping()
+		self._downloaded = self._check_downloaded()
+		self._loaded = False
+
+	def is_loaded(self) -> bool:
+		return self._loaded
+
+	def is_downloaded(self) -> bool:
+		return self._downloaded
+
+	def _get_file_path(self, relative_path: str) -> str:
+		return os.path.join(self._MODEL_DIR, relative_path)
+
+	def _get_used_gpu_memory(self) -> bool:
+		"""
+		Gets the total amount of GPU memory used by model (Can be used in the future
+		to determine whether a model should be loaded into vram or ram or automatically choose a model size).
+		TODO: Use together with `--use-cuda-limited` flag to enforce stricter memory checks
+		"""
+		return torch.cuda.mem_get_info()
+
+	def _check_for_malformed_model_mapping(self):
+		for map_key, map in self._MODEL_MAPPING.items():
+			if 'url' not in map and not re.search(r'^https?://', map['url']):
+				raise Exception(f'{self.__class__.__name__} ({map_key}): Invalid _MODEL_MAPPING. Missing url property.')
+			if 'file' not in map and 'archive-files' not in map:
+				map['file'] = '.'
+			elif 'file' in map and 'archive-files' in map:
+				raise Exception(f'{self.__class__.__name__} ({map_key}): Invalid _MODEL_MAPPING. Properties file and archive-files are mutually exclusive.')
+
+	async def _download_file(self, url: str, path: str):
+		print(f' -- Downloading {url}:')
+		download_url_with_progressbar(url, path)
+
+	async def _verify_file(self, sha256_pre_calculated: str, path: str):
+		print(f' -- Verifying: "{path}"')
+		sha256_calculated = get_digest(path)
+
+		if sha256_calculated.capitalize() != sha256_pre_calculated.capitalize():
+			self._on_verify_failure(sha256_calculated.upper(), sha256_pre_calculated.upper())
+		else:
+			print(' -- Verifying: OK!')
+
+	def _on_verify_failure(self, sha256_calculated: str, sha256_pre_calculated: str):
+		print(f' -- Mismatch between downloaded and created hash: "{sha256_calculated}" <-> "{sha256_pre_calculated}"')
+		raise ModelVerificationException()
+
+	@functools.cached_property
+	def _temp_working_directory(self):
+		p = os.path.join(tempfile.gettempdir(), 'manga-image-translator', self.__class__.__name__.lower())
+		os.makedirs(p, exist_ok=True)
+		return p
+
+	async def download(self, force=False):
+		'''
+		Downloads required models.
+		'''
+		if force or not self.is_downloaded():
+			while True:
+				try:
+					await self._download()
+					self._downloaded = True
+					break
+				except ModelVerificationException:
+					if not prompt_yes_no('Failed to verify signature. Do you want to restart the download?', default=True):
+						print('Aborting.')
+						raise KeyboardInterrupt
+
+	async def _download(self):
+		'''
+		Downloads models as defined in `_MODEL_MAPPING`. Can be overwritten (together
+		with `_check_downloaded`) to implement unconventional download logic.
+		'''
+		print('\nDownloading models')
+		for map_key, map in self._MODEL_MAPPING.items():
+			if self._check_downloaded_map(map_key):
+				print(f' -- Skipping {map_key} as it\'s already downloaded')
+				continue
+
+			is_archive = 'archive-files' in map
+			if is_archive:
+				download_path = os.path.join(self._temp_working_directory, map_key, '')
+			else:
+				download_path = self._get_file_path(map['file'])
+			if not os.path.basename(download_path):
+				os.makedirs(download_path, exist_ok=True)
+			if os.path.basename(download_path) in ('', '.'):
+				download_path = os.path.join(download_path, get_filename_from_url(map['url'], map_key))
+			if not is_archive:
+				download_path += '.part'
+
+			print(f'\n -- Downloading: "{map["url"]}"')
+
+			if 'hash' in map:
+				downloaded = False
+				if os.path.isfile(download_path):
+					try:
+						print(' -- Found existing file')
+						await self._verify_file(map['hash'], download_path)
+						downloaded = True
+					except ModelVerificationException:
+						print(' -- Resuming interrupted download')
+				if not downloaded:
+					await self._download_file(map['url'], download_path)
+					await self._verify_file(map['hash'], download_path)
+			else:
+				await self._download_file(map['url'], download_path)
+
+			if download_path.endswith('.part'):
+				p = download_path[:len(download_path)-5]
+				shutil.move(download_path, p)
+				download_path = p
+
+			if is_archive:
+				extracted_path = os.path.join(os.path.dirname(download_path), 'extracted')
+				shutil.unpack_archive(download_path, extracted_path)
+
+				def get_real_archive_files():
+					archive_files = []
+					for root, dirs, files in os.walk(extracted_path):
+						for name in files:
+							file_path = os.path.join(root, name)
+							archive_files.append(file_path)
+					return archive_files
+
+				for orig, dest in map['archive-files'].items():
+					p1 = os.path.join(extracted_path, orig)
+					if os.path.exists(p1):
+						p2 = self._get_file_path(dest)
+						if os.path.basename(p2) in ('', '.'):
+							p2 = os.path.join(p2, os.path.basename(p1))
+						if os.path.isfile(p2):
+							if filecmp.cmp(p1, p2):
+								continue
+							raise Exception(f'{self.__class__.__name__} ({map_key}): Invalid _MODEL_MAPPING. File "{orig}" already exists at "{dest}".')
+						os.makedirs(os.path.dirname(p2), exist_ok=True)
+						shutil.move(p1, p2)
+					else:
+						raise Exception(f'{self.__class__.__name__} ({map_key}): Invalid _MODEL_MAPPING. File "{orig}" does not exist within archive.' +
+										 '\nAvailable files:\n%s' % '\n'.join(get_real_archive_files()))
+				if len(map['archive-files']) == 0:
+					raise Exception(f'{self.__class__.__name__} ({map_key}): Invalid _MODEL_MAPPING. No archive files specified.' +
+									 '\nAvailable files:\n%s' % '\n'.join(get_real_archive_files()))
+			print()
+
+	def _check_downloaded(self) -> bool:
+		'''
+		Scans filesystem for required files as defined in `_MODEL_MAPPING`.
+		Returns `False` if files should be redownloaded.
+		'''
+		for map_key in self._MODEL_MAPPING:
+			if not self._check_downloaded_map(map_key):
+				return False
+		return True
+
+	def _check_downloaded_map(self, map_key: str) -> str:
+		map = self._MODEL_MAPPING[map_key]
+		if 'file' in map:
+			path = map['file']
+			if os.path.basename(path) in ('.', ''):
+				path = os.path.join(path, get_filename_from_url(map['url'], map_key))
+			if not os.path.exists(self._get_file_path(path)):
+				return False
+		elif 'archive-files' in map:
+			for original_path, moved_path in map['archive-files'].items():
+				if os.path.basename(moved_path) in ('.', ''):
+					moved_path = os.path.join(moved_path, os.path.basename(original_path))
+				if not os.path.exists(self._get_file_path(moved_path)):
+					return False
+		return True
+
+	async def reload(self, device: str, *args, **kwargs):
+		await self.unload()
+		await self.load(*args, **kwargs, device=device)
+
+	async def load(self, device: str, *args, **kwargs):
+		'''
+		Loads models into memory. Has to be called before `forward`.
+		'''
+		if not self.is_downloaded():
+			self.download()
+		if not self.is_loaded():
+			await self._load(*args, **kwargs, device=device)
+			self._loaded = True
+
+	async def unload(self):
+		if self.is_loaded():
+			await self._unload()
+			self._loaded = False
+
+	async def forward(self, *args, **kwargs):
+		'''
+		Makes a forward pass through the network.
+		'''
+		if not self.is_downloaded():
+			await self.download()
+		if not self.is_loaded():
+			raise Exception(f'{self.__class__.__name__}: Tried to forward pass without having loaded the model.')
+		return await self._forward(*args, **kwargs)
+
+	@abstractmethod
+	async def _load(self, device: str, *args, **kwargs):
+		pass
+
+	@abstractmethod
+	async def _unload(self):
+		pass
+
+	@abstractmethod
+	async def _forward(self, *args, **kwargs):
+		pass
+
+
+class AvgMeter():
+	def __init__(self):
+		self.reset()
+
+	def reset(self):
+		self.sum = 0
+		self.count = 0
+
+	def __call__(self, val = None):
+		if val is not None:
+			self.sum += val
+			self.count += 1
+		if self.count > 0:
+			return self.sum / self.count
+		else:
+			return 0
+
+def convert_img(img):
+	if img.mode == 'RGBA':
+		# from https://stackoverflow.com/questions/9166400/convert-rgba-png-to-rgb-with-pil
+		img.load()  # needed for split()
+		background = Image.new('RGB', img.size, (255, 255, 255))
+		alpha_ch = img.split()[3]
+		background.paste(img, mask = alpha_ch)  # 3 is the alpha channel
+		return background, alpha_ch
+	elif img.mode == 'P':
+		img = img.convert('RGBA')
+		img.load()  # needed for split()
+		background = Image.new('RGB', img.size, (255, 255, 255))
+		alpha_ch = img.split()[3]
+		background.paste(img, mask = alpha_ch)  # 3 is the alpha channel
+		return background, alpha_ch
+	else:
+		return img.convert('RGB'), None
+
+def resize_keep_aspect(img, size):
+	ratio = (float(size)/max(img.shape[0], img.shape[1]))
+	new_width = round(img.shape[1] * ratio)
+	new_height = round(img.shape[0] * ratio)
+	return cv2.resize(img, (new_width, new_height), interpolation = cv2.INTER_LINEAR_EXACT)
+
+def image_resize(image, width = None, height = None, inter = cv2.INTER_AREA):
+	# initialize the dimensions of the image to be resized and
+	# grab the image size
+	dim = None
+	(h, w) = image.shape[:2]
+
+	# if both the width and height are None, then return the
+	# original image
+	if width is None and height is None:
+		return image
+
+	# check to see if the width is None
+	if width is None:
+		# calculate the ratio of the height and construct the
+		# dimensions
+		r = height / float(h)
+		dim = (int(w * r), height)
+
+	# otherwise, the height is None
+	else:
+		# calculate the ratio of the width and construct the
+		# dimensions
+		r = width / float(w)
+		dim = (width, int(h * r))
+
+	# resize the image
+	resized = cv2.resize(image, dim, interpolation = inter)
+
+	# return the resized image
+	return resized
+
+class BBox(object):
+	def __init__(self, x: int, y: int, w: int, h: int, text: str, prob: float, fg_r: int = 0, fg_g: int = 0, fg_b: int = 0, bg_r: int = 0, bg_g: int = 0, bg_b: int = 0):
+		self.x = x
+		self.y = y
+		self.w = w
+		self.h = h
+		self.text = text
+		self.prob = prob
+		self.fg_r = fg_r
+		self.fg_g = fg_g
+		self.fg_b = fg_b
+		self.bg_r = bg_r
+		self.bg_g = bg_g
+		self.bg_b = bg_b
+
+	def width(self):
+		return self.w
+
+	def height(self):
+		return self.h
+
+	def to_points(self):
+		tl, tr, br, bl = np.array([self.x, self.y]), np.array([self.x + self.w, self.y]), np.array([self.x + self.w, self.y+ self.h]), np.array([self.x, self.y + self.h])
+		return tl, tr, br, bl
+
+class Quadrilateral(object):
+	def __init__(self, pts: np.ndarray, text: str, prob: float, fg_r: int = 0, fg_g: int = 0, fg_b: int = 0, bg_r: int = 0, bg_g: int = 0, bg_b: int = 0):
+		self.pts = pts
+		self.text = text
+		self.prob = prob
+		self.fg_r = fg_r
+		self.fg_g = fg_g
+		self.fg_b = fg_b
+		self.bg_r = bg_r
+		self.bg_g = bg_g
+		self.bg_b = bg_b
+		self.assigned_direction = None
+
+	@functools.cached_property
+	def structure(self) -> List[np.ndarray]:
+		p1 = ((self.pts[0] + self.pts[1]) / 2).astype(int)
+		p2 = ((self.pts[2] + self.pts[3]) / 2).astype(int)
+		p3 = ((self.pts[1] + self.pts[2]) / 2).astype(int)
+		p4 = ((self.pts[3] + self.pts[0]) / 2).astype(int)
+		return [p1, p2, p3, p4]
+
+	@functools.cached_property
+	def valid(self) -> bool:
+		[l1a, l1b, l2a, l2b] = [a.astype(np.float32) for a in self.structure]
+		v1 = l1b - l1a
+		v2 = l2b - l2a
+		unit_vector_1 = v1 / np.linalg.norm(v1)
+		unit_vector_2 = v2 / np.linalg.norm(v2)
+		dot_product = np.dot(unit_vector_1, unit_vector_2)
+		angle = np.arccos(dot_product) * 180 / np.pi
+		return abs(angle - 90) < 10
+
+	@functools.cached_property
+	def aspect_ratio(self) -> float:
+		[l1a, l1b, l2a, l2b] = [a.astype(np.float32) for a in self.structure]
+		v1 = l1b - l1a
+		v2 = l2b - l2a
+		return np.linalg.norm(v2) / np.linalg.norm(v1)
+
+	@functools.cached_property
+	def font_size(self) -> float:
+		[l1a, l1b, l2a, l2b] = [a.astype(np.float32) for a in self.structure]
+		v1 = l1b - l1a
+		v2 = l2b - l2a
+		return min(np.linalg.norm(v2), np.linalg.norm(v1))
+
+	def width(self) -> int:
+		return self.aabb.w
+
+	def height(self) -> int:
+		return self.aabb.h
+
+	def clip(self, width, height):
+		self.pts[:, 0] = np.clip(np.round(self.pts[:, 0]), 0, width)
+		self.pts[:, 1] = np.clip(np.round(self.pts[:, 1]), 0, height)
+
+	@functools.cached_property
+	def points(self):
+		ans = [a.astype(np.float32) for a in self.structure]
+		return [Point(a[0], a[1]) for a in ans]
+
+	@functools.cached_property
+	def aabb(self) -> BBox:
+		kq = self.pts
+		max_coord = np.max(kq, axis = 0)
+		min_coord = np.min(kq, axis = 0)
+		return BBox(min_coord[0], min_coord[1], max_coord[0] - min_coord[0], max_coord[1] - min_coord[1], self.text, self.prob, self.fg_r, self.fg_g, self.fg_b, self.bg_r, self.bg_g, self.bg_b)
+
+	def get_transformed_region(self, img, direction, textheight) -> np.ndarray:
+		[l1a, l1b, l2a, l2b] = [a.astype(np.float32) for a in self.structure]
+		v_vec = l1b - l1a
+		h_vec = l2b - l2a
+		ratio = np.linalg.norm(v_vec) / np.linalg.norm(h_vec)
+		src_pts = self.pts.astype(np.float32)
+		self.assigned_direction = direction
+		if direction == 'h':
+			h = int(textheight)
+			w = int(round(textheight / ratio))
+			dst_pts = np.array([[0, 0], [w - 1, 0], [w - 1, h - 1], [0, h - 1]]).astype(np.float32)
+			M, _ = cv2.findHomography(src_pts, dst_pts, cv2.RANSAC, 5.0)
+			region = cv2.warpPerspective(img, M, (w, h))
+			return region
+		elif direction == 'v':
+			w = int(textheight)
+			h = int(round(textheight * ratio))
+			dst_pts = np.array([[0, 0], [w - 1, 0], [w - 1, h - 1], [0, h - 1]]).astype(np.float32)
+			M, _ = cv2.findHomography(src_pts, dst_pts, cv2.RANSAC, 5.0)
+			region = cv2.warpPerspective(img, M, (w, h))
+			region = cv2.rotate(region, cv2.ROTATE_90_COUNTERCLOCKWISE)
+			return region
+
+	@functools.cached_property
+	def is_axis_aligned(self) -> bool:
+		[l1a, l1b, l2a, l2b] = [a.astype(np.float32) for a in self.structure]
+		v1 = l1b - l1a
+		v2 = l2b - l2a
+		e1 = np.array([0, 1])
+		e2 = np.array([1, 0])
+		unit_vector_1 = v1 / np.linalg.norm(v1)
+		unit_vector_2 = v2 / np.linalg.norm(v2)
+		if abs(np.dot(unit_vector_1, e1)) < 1e-2 or abs(np.dot(unit_vector_1, e2)) < 1e-2:
+			return True
+		return False
+
+	@functools.cached_property
+	def is_approximate_axis_aligned(self) -> bool:
+		[l1a, l1b, l2a, l2b] = [a.astype(np.float32) for a in self.structure]
+		v1 = l1b - l1a
+		v2 = l2b - l2a
+		e1 = np.array([0, 1])
+		e2 = np.array([1, 0])
+		unit_vector_1 = v1 / np.linalg.norm(v1)
+		unit_vector_2 = v2 / np.linalg.norm(v2)
+		if abs(np.dot(unit_vector_1, e1)) < 0.05 or abs(np.dot(unit_vector_1, e2)) < 0.05 or abs(np.dot(unit_vector_2, e1)) < 0.05 or abs(np.dot(unit_vector_2, e2)) < 0.05:
+			return True
+		return False
+
+	@functools.cached_property
+	def direction(self) -> str:
+		[l1a, l1b, l2a, l2b] = [a.astype(np.float32) for a in self.structure]
+		v_vec = l1b - l1a
+		h_vec = l2b - l2a
+		if np.linalg.norm(v_vec) > np.linalg.norm(h_vec):
+			return 'v'
+		else:
+			return 'h'
+
+	@functools.cached_property
+	def cosangle(self) -> float:
+		[l1a, l1b, l2a, l2b] = [a.astype(np.float32) for a in self.structure]
+		v1 = l1b - l1a
+		e2 = np.array([1, 0])
+		unit_vector_1 = v1 / np.linalg.norm(v1)
+		return np.dot(unit_vector_1, e2)
+
+	@functools.cached_property
+	def angle(self) -> float:
+		return np.fmod(np.arccos(self.cosangle) + np.pi, np.pi)
+
+	@functools.cached_property
+	def centroid(self) -> np.ndarray:
+		return np.average(self.pts, axis = 0)
+
+	def distance_to_point(self, p: np.ndarray) -> float:
+		d = 1.0e20
+		for i in range(4):
+			d = min(d, distance_point_point(p, self.pts[i]))
+			d = min(d, distance_point_lineseg(p, self.pts[i], self.pts[(i + 1) % 4]))
+		return d
+
+	@functools.cached_property
+	def polygon(self) -> Polygon:
+		return MultiPoint([tuple(self.pts[0]), tuple(self.pts[1]), tuple(self.pts[2]), tuple(self.pts[3])]).convex_hull
+
+	@functools.cached_property
+	def area(self) -> float:
+		return self.polygon.area
+
+	def poly_distance(self, other) -> float:
+		return self.polygon.distance(other.polygon)
+
+	def distance(self, other, rho = 0.5) -> float:
+		return self.distance_impl(other, rho)# + 1000 * abs(self.angle - other.angle)
+
+	def distance_impl(self, other, rho = 0.5) -> float:
+		assert self.assigned_direction == other.assigned_direction
+		#return gjk_distance(self.points, other.points)
+		# b1 = self.aabb
+		# b2 = b2.aabb
+		# x1, y1, w1, h1 = b1.x, b1.y, b1.w, b1.h
+		# x2, y2, w2, h2 = b2.x, b2.y, b2.w, b2.h
+		# return rect_distance(x1, y1, x1 + w1, y1 + h1, x2, y2, x2 + w2, y2 + h2)
+		pattern = ''
+		if self.assigned_direction == 'h':
+			pattern = 'h_left'
+		else:
+			pattern = 'v_top'
+		fs = max(self.font_size, other.font_size)
+		if self.assigned_direction == 'h':
+			poly1 = MultiPoint([tuple(self.pts[0]), tuple(self.pts[3]), tuple(other.pts[0]), tuple(other.pts[3])]).convex_hull
+			poly2 = MultiPoint([tuple(self.pts[2]), tuple(self.pts[1]), tuple(other.pts[2]), tuple(other.pts[1])]).convex_hull
+			poly3 = MultiPoint([
+				tuple(self.structure[0]),
+				tuple(self.structure[1]),
+				tuple(other.structure[0]),
+				tuple(other.structure[1])
+			]).convex_hull
+			dist1 = poly1.area / fs
+			dist2 = poly2.area / fs
+			dist3 = poly3.area / fs
+			if dist1 < fs * rho:
+				pattern = 'h_left'
+			if dist2 < fs * rho and dist2 < dist1:
+				pattern = 'h_right'
+			if dist3 < fs * rho and dist3 < dist1 and dist3 < dist2:
+				pattern = 'h_middle'
+			if pattern == 'h_left':
+				return dist(self.pts[0][0], self.pts[0][1], other.pts[0][0], other.pts[0][1])
+			elif pattern == 'h_right':
+				return dist(self.pts[1][0], self.pts[1][1], other.pts[1][0], other.pts[1][1])
+			else:
+				return dist(self.structure[0][0], self.structure[0][1], other.structure[0][0], other.structure[0][1])
+		else:
+			poly1 = MultiPoint([tuple(self.pts[0]), tuple(self.pts[1]), tuple(other.pts[0]), tuple(other.pts[1])]).convex_hull
+			poly2 = MultiPoint([tuple(self.pts[2]), tuple(self.pts[3]), tuple(other.pts[2]), tuple(other.pts[3])]).convex_hull
+			dist1 = poly1.area / fs
+			dist2 = poly2.area / fs
+			if dist1 < fs * rho:
+				pattern = 'v_top'
+			if dist2 < fs * rho and dist2 < dist1:
+				pattern = 'v_bottom'
+			if pattern == 'v_top':
+				return dist(self.pts[0][0], self.pts[0][1], other.pts[0][0], other.pts[0][1])
+			else:
+				return dist(self.pts[2][0], self.pts[2][1], other.pts[2][0], other.pts[2][1])
+
+def dist(x1, y1, x2, y2):
+	return np.sqrt((x1 - x2) * (x1 - x2) + (y1 - y2) * (y1 - y2))
+
+def rect_distance(x1, y1, x1b, y1b, x2, y2, x2b, y2b):
+	left = x2b < x1
+	right = x1b < x2
+	bottom = y2b < y1
+	top = y1b < y2
+	if top and left:
+		return dist(x1, y1b, x2b, y2)
+	elif left and bottom:
+		return dist(x1, y1, x2b, y2b)
+	elif bottom and right:
+		return dist(x1b, y1, x2, y2b)
+	elif right and top:
+		return dist(x1b, y1b, x2, y2)
+	elif left:
+		return x1 - x2b
+	elif right:
+		return x2 - x1b
+	elif bottom:
+		return y1 - y2b
+	elif top:
+		return y2 - y1b
+	else:			 # rectangles intersect
+		return 0
+
+def distance_point_point(a: np.ndarray, b: np.ndarray) -> float:
+	return np.linalg.norm(a - b)
+
+# from https://stackoverflow.com/questions/849211/shortest-distance-between-a-point-and-a-line-segment
+def distance_point_lineseg(p: np.ndarray, p1: np.ndarray, p2: np.ndarray):
+	x = p[0]
+	y = p[1]
+	x1 = p1[0]
+	y1 = p1[1]
+	x2 = p2[0]
+	y2 = p2[1]
+	A = x - x1
+	B = y - y1
+	C = x2 - x1
+	D = y2 - y1
+
+	dot = A * C + B * D
+	len_sq = C * C + D * D
+	param = -1
+	if len_sq != 0:
+		param = dot / len_sq
+
+	if param < 0:
+		xx = x1
+		yy = y1
+	elif param > 1:
+		xx = x2
+		yy = y2
+	else:
+		xx = x1 + param * C
+		yy = y1 + param * D
+
+	dx = x - xx
+	dy = y - yy
+	return np.sqrt(dx * dx + dy * dy)
+
+
+def quadrilateral_can_merge_region(a: Quadrilateral, b: Quadrilateral, ratio = 1.9, discard_connection_gap = 5, char_gap_tolerance = 0.6, char_gap_tolerance2 = 1.5, font_size_ratio_tol = 1.5, aspect_ratio_tol = 2) -> bool:
+	b1 = a.aabb
+	b2 = b.aabb
+	char_size = min(a.font_size, b.font_size)
+	x1, y1, w1, h1 = b1.x, b1.y, b1.w, b1.h
+	x2, y2, w2, h2 = b2.x, b2.y, b2.w, b2.h
+	dist = rect_distance(x1, y1, x1 + w1, y1 + h1, x2, y2, x2 + w2, y2 + h2)
+	if dist > discard_connection_gap * char_size:
+		return False
+	if max(a.font_size, b.font_size) / char_size > font_size_ratio_tol:
+		return False
+	if a.aspect_ratio > aspect_ratio_tol and b.aspect_ratio < 1. / aspect_ratio_tol:
+		return False
+	if b.aspect_ratio > aspect_ratio_tol and a.aspect_ratio < 1. / aspect_ratio_tol:
+		return False
+	a_aa = a.is_approximate_axis_aligned
+	b_aa = b.is_approximate_axis_aligned
+	if a_aa and b_aa:
+		if dist < char_size * char_gap_tolerance:
+			if abs(x1 + w1 // 2 - (x2 + w2 // 2)) < char_gap_tolerance2:
+				return True
+			if w1 > h1 * ratio and h2 > w2 * ratio:
+				return False
+			if w2 > h2 * ratio and h1 > w1 * ratio:
+				return False
+			if w1 > h1 * ratio or w2 > h2 * ratio : # h
+				return abs(x1 - x2) < char_size * char_gap_tolerance2 or abs(x1 + w1 - (x2 + w2)) < char_size * char_gap_tolerance2
+			elif h1 > w1 * ratio or h2 > w2 * ratio : # v
+				return abs(y1 - y2) < char_size * char_gap_tolerance2 or abs(y1 + h1 - (y2 + h2)) < char_size * char_gap_tolerance2
+			return False
+		else:
+			return False
+	if True:#not a_aa and not b_aa:
+		if abs(a.angle - b.angle) < 15 * np.pi / 180:
+			fs_a = a.font_size
+			fs_b = b.font_size
+			fs = min(fs_a, fs_b)
+			if a.poly_distance(b) > fs * char_gap_tolerance2:
+				return False
+			if abs(fs_a - fs_b) / fs > 0.25:
+				return False
+			return True
+	return False
+
+def quadrilateral_can_merge_region_coarse(a: Quadrilateral, b: Quadrilateral, discard_connection_gap = 2, font_size_ratio_tol = 0.7) -> bool:
+	if a.assigned_direction != b.assigned_direction:
+		return False
+	if abs(a.angle - b.angle) > 15 * np.pi / 180:
+		return False
+	fs_a = a.font_size
+	fs_b = b.font_size
+	fs = min(fs_a, fs_b)
+	if abs(fs_a - fs_b) / fs > font_size_ratio_tol:
+		return False
+	fs = max(fs_a, fs_b)
+	dist = a.poly_distance(b)
+	if dist > discard_connection_gap * fs:
+		return False
+	return True
+
+def findNextPowerOf2(n):
+	i = 0
+	while n != 0:
+		i += 1
+		n = n >> 1
+	return 1 << i
+
+class Point:
+	def __init__(self, x = 0, y = 0):
+		self.x = x
+		self.y = y
+
+	def length2(self) -> float:
+		return self.x * self.x + self.y * self.y
+
+	def length(self) -> float:
+		return np.sqrt(self.length2())
+
+	def __str__(self):
+		return f'({self.x}, {self.y})'
+
+	def __add__(self, other):
+		x = self.x + other.x
+		y = self.y + other.y
+		return Point(x, y)
+
+	def __sub__(self, other):
+		x = self.x - other.x
+		y = self.y - other.y
+		return Point(x, y)
+
+	def __mul__(self, other):
+		if isinstance(other, Point):
+			return self.x * other.x + self.y * other.y
+		else:
+			return Point(self.x * other, self.y * other)
+
+	def __truediv__(self, other):
+		return self.x * other.y - self.y * other.x
+
+	def neg(self):
+		return Point(-self.x, -self.y)
+
+	def normalize(self):
+		return self * (1. / self.length())
+
+def center_of_points(pts: List[Point]) -> Point:
+	ans = Point()
+	for p in pts:
+		ans.x += p.x
+		ans.y += p.y
+	ans.x /= len(pts)
+	ans.y /= len(pts)
+	return ans
+
+def support_impl(pts: List[Point], d: Point) -> Point:
+	dist = -1.0e-20
+	ans = pts[0]
+	for p in pts:
+		proj = p * d
+		if proj > dist:
+			dist = proj
+			ans = p
+	return ans
+
+def support(a: List[Point], b: List[Point], d: Point) -> Point:
+	return support_impl(a, d) - support_impl(b, d.neg())
+
+def cross(a: Point, b: Point, c: Point) -> Point:
+	return b * (a * c) - a * (b * c)
+
+def closest_point_to_origin(a: Point, b: Point) -> Point:
+	da = a.length()
+	db = b.length()
+	dist = abs(a / b) / (a - b).length()
+	ab = b - a
+	ba = a - b
+	ao = a.neg()
+	bo = b.neg()
+	if ab * ao > 0 and ba * bo > 0:
+		return cross(ab, ao, ab).normalize() * dist
+	return a.neg() if da < db else b.neg()
+
+def dcmp(a) -> bool:
+	if abs(a) < 1e-8:
+		return False
+	return True
+
+def gjk_distance(s1: List[Point], s2: List[Point]) -> float:
+	d = center_of_points(s2) - center_of_points(s1)
+	a = support(s1, s2, d)
+	b = support(s1, s2, d.neg())
+	d = closest_point_to_origin(a, b)
+	s = [a, b]
+	for _ in range(8):
+		c = support(s1, s2, d)
+		a = s.pop()
+		b = s.pop()
+		da = d * a
+		db = d * b
+		dc = d * c
+		if not dcmp(dc - da) or not dcmp(dc - db):
+			return d.length()
+		p1 = closest_point_to_origin(a, c)
+		p2 = closest_point_to_origin(b, c)
+		if p1.length2() < p2.length2():
+			s.append(a)
+			d = p1
+		else:
+			s.append(b)
+			d = p2
+		s.append(c)
+	return 0
+
+def color_difference(rgb1: List, rgb2: List) -> float:
+	# https://en.wikipedia.org/wiki/Color_difference#CIE76
+	color1 = np.array(rgb1, dtype=np.uint8).reshape(1, 1, 3)
+	color2 = np.array(rgb2, dtype=np.uint8).reshape(1, 1, 3)
+	diff = cv2.cvtColor(color1, cv2.COLOR_RGB2LAB).astype(np.float64) - cv2.cvtColor(color2, cv2.COLOR_RGB2LAB).astype(np.float64)
+	diff[..., 0] *= 0.392
+	diff = np.linalg.norm(diff, axis=2) 
+	return diff.item()
+
+def main():
+	s1 = [Point(0, 0), Point(0, 2), Point(2, 2), Point(2, 0)]
+	offset = 0
+	s2 = [Point(1 + offset, 1 + offset), Point(1 + offset, 3 + offset), Point(3 + offset, 3 + offset + 1.5), Point(3 + offset + 1.5, 3 + offset), Point(3 + offset, 1 + offset)]
+	print(gjk_distance(s1, s2))
+
+if __name__ == '__main__':
+	main()
+