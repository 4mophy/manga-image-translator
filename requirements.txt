--- conflicted
+++ resolved
@@ -57,6 +57,7 @@
 python-multipart
 google-genai
 rich
+regex
 
 # Currently CUDA 11.8 and 12.3 are supported. 
 # Let pip choose the cuda version to use:
@@ -64,10 +65,4 @@
 --extra-index-url https://www.paddlepaddle.org.cn/packages/stable/cu123/
 paddleocr
 paddlepaddle
-<<<<<<< HEAD
-paddlepaddle-gpu; sys_platform != 'darwin'
-rich
-regex
-=======
-paddlepaddle-gpu; sys_platform != 'darwin'
->>>>>>> 52b2705b
+paddlepaddle-gpu; sys_platform != 'darwin'